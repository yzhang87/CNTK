//
// Copyright (c) Microsoft. All rights reserved.
// Licensed under the MIT license. See LICENSE.md file in the project root for full license information.
//
// utterancesourcemulti.h -- implementation of utterancesource.h that supports multiple feature and label sets
//

#pragma once

#include "Basics.h"         // for attempt()
#include "htkfeatio.h"      // for htkmlfreader
#include "latticearchive.h" // for reading HTK phoneme lattices (MMI training)
#include "minibatchsourcehelpers.h"
#include "minibatchiterator.h"

namespace msra { namespace dbn {

// ---------------------------------------------------------------------------
// minibatchutterancesource -- feature source to provide randomized utterances
// This also implements a frame-wise mode, which is layered on top of the utterance-wise mode
// and thus benefits from its goodies such as corpus-wide high-level randomization and chunk paging.
// ---------------------------------------------------------------------------
class minibatchutterancesourcemulti : public minibatchsource
{
    void operator=(const minibatchutterancesourcemulti &other); // non-assignable
    std::vector<size_t> vdim;                                   // feature dimension after augmenting neighhors
    std::vector<size_t> leftcontext;                            // number of frames to the left of the target frame in the context window
    std::vector<size_t> rightcontext;                           // number of frames to the right of the target frame in the context window
    std::vector<unsigned int> sampperiod;                       // (for reference and to check against model)
    std::vector<string> featkind;
    std::vector<size_t> featdim;
    std::vector<bool> expandToUtt;           // indicator of whether features should be applied to entire utterance, e.g. ivectors
    const bool framemode;                    // true -> actually return frame-level randomized frames (not possible in lattice mode)
    std::vector<std::vector<size_t>> counts; // [s] occurence count for all states (used for priors)
    int verbosity;
    // lattice reader
    // const std::vector<unique_ptr<latticesource>> &lattices;
    const latticesource &lattices;

    // std::vector<latticesource> lattices;
    // word-level transcripts (for MMI mode when adding best path to lattices)
    const map<wstring, msra::lattices::lattice::htkmlfwordsequence> &allwordtranscripts; // (used for getting word-level transcripts)
                                                                                         // std::vector<map<wstring,msra::lattices::lattice::htkmlfwordsequence>> allwordtranscripts;
    // data store (incl. paging in/out of features and lattices)
    struct utterancedesc // data descriptor for one utterance
    {
        msra::asr::htkfeatreader::parsedpath parsedpath; // archive filename and frame range in that file
        size_t classidsbegin;                            // index into allclassids[] array (first frame)

        utterancedesc(msra::asr::htkfeatreader::parsedpath &&ppath, size_t classidsbegin)
            : parsedpath(std::move(ppath)), classidsbegin(classidsbegin), framesToExpand(0), needsExpansion(false)
        {
        }
        bool needsExpansion; // ivector type of feature
        size_t framesToExpand; // expected number of frames (to expand ivectors) 
        wstring logicalpath() const
        {
            return parsedpath; /*type cast will return logical path*/
        }
        size_t numframes() const
        {
            if (needsExpansion)
                return framesToExpand;
            else
                return parsedpath.numframes();
        }
        wstring key() const // key used for looking up lattice (not stored to save space)
        {
#ifdef _MSC_VER
            static const wstring emptywstring;
            static const wregex deleteextensionre(L"\\.[^\\.\\\\/:]*$");
            return regex_replace(logicalpath(), deleteextensionre, emptywstring); // delete extension (or not if none)
#else
            return removeExtension(logicalpath());
#endif
        }
        void expandtoutterance(size_t requiredFrames)
        {
            needsExpansion = true;
            framesToExpand = requiredFrames;
        }
    };

    // Make sure type 'utterancedesc' has a move constructor
    static_assert(std::is_move_constructible<utterancedesc>::value, "Type 'utterancedesc' should be move constructible!");

    struct utterancechunkdata // data for a chunk of utterances
    {
        std::vector<utterancedesc> utteranceset; // utterances in this set
        size_t numutterances() const
        {
            return utteranceset.size();
        }

        std::vector<size_t> firstframes;                                            // [utteranceindex] first frame for given utterance
        mutable msra::dbn::matrix frames;                                           // stores all frames consecutively (mutable since this is a cache)
        size_t totalframes;                                                         // total #frames for all utterances in this chunk
        mutable std::vector<shared_ptr<const latticesource::latticepair>> lattices; // (may be empty if none)

        // construction
        utterancechunkdata()
            : totalframes(0)
        {
        }
        void push_back(utterancedesc && /*destructive*/ utt)
        {
            if (isinram())
                LogicError("utterancechunkdata: frames already paged into RAM--too late to add data");
            firstframes.push_back(totalframes);
            totalframes += utt.numframes();
            utteranceset.push_back(std::move(utt));
        }

        // accessors to an utterance's data
        size_t numframes(size_t i) const
        {
            return utteranceset[i].numframes();
        }
        size_t getclassidsbegin(size_t i) const
        {
            return utteranceset[i].classidsbegin;
        }
        msra::dbn::matrixstripe getutteranceframes(size_t i) const // return the frame set for a given utterance
        {
            if (!isinram())
                LogicError("getutteranceframes: called when data have not been paged in");
            const size_t ts = firstframes[i];
            const size_t n = numframes(i);
            return msra::dbn::matrixstripe(frames, ts, n);
        }
        shared_ptr<const latticesource::latticepair> getutterancelattice(size_t i) const // return the frame set for a given utterance
        {
            if (!isinram())
                LogicError("getutteranceframes: called when data have not been paged in");
            return lattices[i];
        }

        // paging
        // test if data is in memory at the moment
        bool isinram() const
        {
            return !frames.empty();
        }
        // page in data for this chunk
        // We pass in the feature info variables by ref which will be filled lazily upon first read
        void requiredata(string &featkind, size_t &featdim, unsigned int &sampperiod, const latticesource &latticesource, int verbosity = 0) const
        {
            if (numutterances() == 0)
                LogicError("requiredata: cannot page in virgin block");
            if (isinram())
                LogicError("requiredata: called when data is already in memory");
            try // this function supports retrying since we read from the unrealible network, i.e. do not return in a broken state
            {
                msra::asr::htkfeatreader reader; // feature reader (we reinstantiate it for each block, i.e. we reopen the file actually)
                // if this is the first feature read ever, we explicitly open the first file to get the information such as feature dimension
                if (featdim == 0)
                {                    
                    reader.getinfo(utteranceset[0].parsedpath, featdim);
                    fprintf(stderr, "requiredata: determined feature kind as %zu-dimensional\n", featdim);
                }
                // read all utterances; if they are in the same archive, htkfeatreader will be efficient in not closing the file
                frames.resize(featdim, totalframes);
                if (!latticesource.empty())
                    lattices.resize(utteranceset.size());
                foreach_index (i, utteranceset)
                {
                    // fprintf (stderr, ".");
                    // read features for this file
                    auto uttframes = getutteranceframes(i);                                                    // matrix stripe for this utterance (currently unfilled)
                    reader.readNoAlloc(utteranceset[i].parsedpath, (const string &) featkind, sampperiod, uttframes); // note: file info here used for checkuing only
                    // page in lattice data
                    if (!latticesource.empty())
                        latticesource.getlattices(utteranceset[i].key(), lattices[i], uttframes.cols());
                }
                // fprintf (stderr, "\n");
                if (verbosity)
                    fprintf(stderr, "requiredata: %d utterances read\n", (int) utteranceset.size());
            }
            catch (...)
            {
                releasedata();
                throw;
            }
        }
        // page out data for this chunk
        void releasedata() const
        {
            if (numutterances() == 0)
                LogicError("releasedata: cannot page out virgin block");
            if (!isinram())
                LogicError("releasedata: called when data is not memory");
            // release frames
            frames.resize(0, 0);
            // release lattice data
            lattices.clear();
        }
    };
    std::vector<std::vector<utterancechunkdata>> allchunks;           // set of utterances organized in chunks, referred to by an iterator (not an index)
    std::vector<unique_ptr<biggrowablevector<CLASSIDTYPE>>> classids; // [classidsbegin+t] concatenation of all state sequences

    bool issupervised() const
    {
        return !classids.empty();
    }
    size_t numutterances; // total number of utterances
    size_t _totalframes;  // total frames (same as classids.size() if we have labels)
    double timegetbatch;  // [v-hansu] for time measurement
    // sequence in random order of actual use (randomized, where randomization is cached)
    const size_t randomizationrange; // parameter remembered; this is the full window (e.g. 48 hours), not the half window
    size_t currentsweep;             // randomization is currently cached for this sweep; if it changes, rebuild all below
    struct chunk                     // chunk as used in actual processing order (randomized sequence)
    {
        // the underlying chunk (as a non-indexed reference into the chunk set)
        std::vector<utterancechunkdata>::const_iterator uttchunkdata;
        const utterancechunkdata &getchunkdata() const
        {
            return *uttchunkdata;
        }
        size_t numutterances() const
        {
            return uttchunkdata->numutterances();
        }
        size_t numframes() const
        {
            return uttchunkdata->totalframes;
        }

        // position in utterance-position space
        size_t utteranceposbegin;
        size_t utteranceposend() const
        {
            return utteranceposbegin + numutterances();
        }

        // position on global time line
        size_t globalts; // start frame on global timeline (after randomization)
        size_t globalte() const
        {
            return globalts + numframes();
        }

        // randomization range limits
        size_t windowbegin; // randomizedchunk index of earliest chunk that utterances in here can be randomized with
        size_t windowend;   // and end index [windowbegin, windowend)
        chunk(std::vector<utterancechunkdata>::const_iterator uttchunkdata, size_t utteranceposbegin, size_t globalts)
            : uttchunkdata(uttchunkdata), utteranceposbegin(utteranceposbegin), globalts(globalts)
        {
        }
    };
    std::vector<std::vector<chunk>> randomizedchunks; // utterance chunks after being brought into random order (we randomize within a rolling window over them)
    size_t chunksinram;                               // (for diagnostics messages)
    struct utteranceref                               // describes the underlying random utterance associated with an utterance position
    {
        size_t chunkindex;     // lives in this chunk (index into randomizedchunks[])
    private:
        size_t m_utteranceindex; // utterance index in that chunk
    public:
        size_t utteranceindex() const
        {
            return m_utteranceindex;
        }

        size_t numframes;      // (cached since we cannot directly access the underlying data from here)
        size_t globalts;       // start frame in global space after randomization (for mapping frame index to utterance position)
        size_t globalte() const
        {
            return globalts + numframes;
        } // end frame
        utteranceref(size_t chunkindex, size_t utteranceindex)
            : chunkindex(chunkindex), m_utteranceindex(utteranceindex), globalts(SIZE_MAX), numframes(0)
        {
        }
        void swap(utteranceref &other) // used in randomization
        {
            ::swap(chunkindex, other.chunkindex);
            ::swap(m_utteranceindex, other.m_utteranceindex);
            assert(globalts == SIZE_MAX && other.globalts == SIZE_MAX && numframes == 0 && other.numframes == 0); // can only swap before assigning these
        }
    };
    std::vector<utteranceref> randomizedutterancerefs;            // [pos] randomized utterance ids
    std::unordered_map<size_t, size_t> randomizedutteranceposmap; // [globalts] -> pos lookup table
    struct positionchunkwindow                                    // chunk window required in memory when at a certain position, for controlling paging
    {
        std::vector<chunk>::iterator definingchunk; // the chunk in randomizedchunks[] that defined the utterance position of this utterance
        size_t windowbegin() const
        {
            return definingchunk->windowbegin;
        }
        size_t windowend() const
        {
            return definingchunk->windowend;
        }
        bool isvalidforthisposition(const utteranceref &utt) const
        {
            return utt.chunkindex >= windowbegin() && utt.chunkindex < windowend(); // check if 'utt' lives in is in allowed range for this position
        }
        positionchunkwindow(std::vector<chunk>::iterator definingchunk)
            : definingchunk(definingchunk)
        {
        }
    };
    std::vector<positionchunkwindow> positionchunkwindows; // [utterance position] -> [windowbegin, windowend) for controlling paging

    // frame-level randomization layered on top of utterance chunking (randomized, where randomization is cached)
    #pragma pack(push)
    #pragma pack(1)
    struct frameref
    {
        unsigned short chunkindex;     // lives in this chunk (index into randomizedchunks[])

    private:
        // The utterance index and frame index are stored in a byte array
        // with the first NUM_UTTERANCE_INDEX_BITS bits being the utterance index 
        // and the remaining being the frame index
        static const unsigned int NUM_STORAGE_BYTES = 4;
        static const unsigned int NUM_UTTERANCE_INDEX_BITS = 16;
        static const unsigned int NUM_FRAME_INDEX_BITS = (NUM_STORAGE_BYTES * 8) - NUM_UTTERANCE_INDEX_BITS;

        unsigned char m_buffer[NUM_STORAGE_BYTES];
        static_assert(NUM_STORAGE_BYTES <= sizeof(unsigned int), "Number of storage bytes in a frameref should not exceed sizeof(unsigned int)");
        unsigned int fullvalue() const
        {
            unsigned int fullValue = m_buffer[0];
            for (int i = 1; i < NUM_STORAGE_BYTES; ++i)
            {
                fullValue = (fullValue << 8) + m_buffer[i];
            }

            return fullValue;
        }
    public:
        static const size_t maxutterancesperchunk = (1 << NUM_UTTERANCE_INDEX_BITS) - 1;
        static const size_t maxframesperutterance = (1 << NUM_FRAME_INDEX_BITS) - 1;

        // utterance index in that chunk
        unsigned short utteranceindex() const
        {
            return (unsigned short)(fullvalue() >> NUM_FRAME_INDEX_BITS);
        }

        // frame index within the utterance
        unsigned short frameindex() const
        {
            return (unsigned short)(fullvalue() & ((1U << NUM_FRAME_INDEX_BITS) - 1));
        }

        frameref(size_t ci, size_t ui, size_t fi)
            : chunkindex((unsigned short) ci)
        {
            if ((ui <= maxutterancesperchunk) && (fi <= maxframesperutterance))
            {
                unsigned int fullValue = (unsigned int)ui;
                fullValue = (fullValue << NUM_FRAME_INDEX_BITS) + (unsigned int)fi;
                for (int i = NUM_STORAGE_BYTES - 1; i >=0; --i)
                {
                    m_buffer[i] = fullValue & ((1U << 8) - 1);
                    fullValue = fullValue >> 8;
                }
            }
            else
                LogicError("frameref: bit fields too small");
        }

        frameref()
            : chunkindex(0)
        {
            for (int i = 0; i < NUM_STORAGE_BYTES; ++i)
                m_buffer[i] = 0;
        }

        void print() const
        {
            fprintf(stderr, "chunkindex=%d, utteranceindex=%d, frameindex=%d\n", (int)chunkindex, (int)utteranceindex(), (int)frameindex());
        }
    };
    #pragma pack(pop)

    class framerandomizer
    {
    private:
        const std::vector<std::vector<chunk>>& m_randomizedChunks;

        // When true we use a rolling window of randomized framerefs to minimize memory
        // footprint, instead of using a large vector listing all frames in the training corpus
        // Functionally, the 2 methods are identical.
        const bool m_minimizeMemoryFootprint;

        // [globalt-sweepts] -> (chunk, utt, frame) lookup table for randomized frames  --this can be REALLY big!
        // Only used when m_minimizeMemoryFootprint is false
        biggrowablevector<frameref> m_randomizedframerefs;

        // A rolling windows of chunks of framerefs used for randomization in frame mode
        // Along with each frameref, we also store the chunk index of the original frame
        // at that index before randomization, to be used for determining the chunk range
        // to be used for randomization of that frame's position
        // Only used when m_minimizeMemoryFootprint is true
        std::deque<std::vector<std::pair<unsigned short, frameref>>> m_randomizedframerefsWindow;
        size_t m_currentRangeBeginChunkIdx;
        size_t m_currentRangeEndChunkIdx;
        size_t m_nextFramePosNotYetRandomized;

    public:
        framerandomizer(const std::vector<std::vector<chunk>>& randomizedChunks, bool minimizeMemoryFootprint)
            : m_randomizedChunks(randomizedChunks), m_minimizeMemoryFootprint(minimizeMemoryFootprint), m_currentRangeBeginChunkIdx(0), m_currentRangeEndChunkIdx(0), m_nextFramePosNotYetRandomized(0)
        {
        }

        void randomizeFrameRange(size_t globalts, size_t globalte)
        {
            if (m_nextFramePosNotYetRandomized == m_randomizedChunks[0].back().globalte())
                return;

            assert(m_nextFramePosNotYetRandomized >= m_randomizedChunks[0][0].globalts);

            size_t firstFramePosToRandomize = m_nextFramePosNotYetRandomized;

            // Find the smallest chunk index whose windowbegin exceeds the chunk index
            // of the frame position (globalte - 1). We will randomize up to this chunk
            // as the final position of (globalte - 1) is guaranteed to have been determined 
            // when all frames up to that chunk have been randomized
            size_t lastFramePosChunkIdx = chunkIdx(globalte - 1);
            size_t endChunkIdxToRandomize = lastFramePosChunkIdx;
            while ((endChunkIdxToRandomize < m_randomizedChunks[0].size()) &&
                   (m_randomizedChunks[0][endChunkIdxToRandomize].windowbegin <= lastFramePosChunkIdx))
            {
                endChunkIdxToRandomize++;
            }

            size_t endFramePosToRandomize = m_randomizedChunks[0][endChunkIdxToRandomize - 1].globalte();

            // Determine the range of chunks that need to be in m_randomizedframerefsWindow for us
            // to perform the necessary randomization
            size_t startChunkIdx = std::min(chunkIdx(globalts), m_randomizedChunks[0][chunkIdx(firstFramePosToRandomize)].windowbegin);
            size_t endChunkIdx = m_randomizedChunks[0][chunkIdx(endFramePosToRandomize - 1)].windowend;

            // Lets drop everything that is outside the new range [startChunkIdx, endChunkIdx)
            for (size_t i = m_currentRangeBeginChunkIdx; i < startChunkIdx; ++i)
            {
                m_randomizedframerefsWindow.pop_front();
                m_currentRangeBeginChunkIdx++;
            }

            // Lets page in everything from m_currentRangeEndChunkIdx to endChunkIdx
            for (size_t i = m_currentRangeEndChunkIdx; i < endChunkIdx; ++i)
                addRandomizedFramesForChunk(i);

            assert(m_currentRangeEndChunkIdx == endChunkIdx);

            // now randomize them --we use the nested loop again to avoid storing a backpointer
            // The condition is that a randomized frame may not be moved out of its associated chunk window.
            // The actual range we randomize is up to the last frame that position (globalte - 1) could
            // potentially swap with
            for (size_t t = firstFramePosToRandomize; t < endFramePosToRandomize; ++t)
            {
                size_t currentChunkIdx = chunkIdx(t);

                size_t chunkWindowBegin = m_randomizedChunks[0][currentChunkIdx].windowbegin;
                size_t chunkWindowEnd = m_randomizedChunks[0][currentChunkIdx].windowend;

                // Chunk implies that if we are at position 't', we are guaranteed to have chunks [chunkWindowBegin, chunkWindowEnd) in RAM.
                // These chunks are associated with a range of frame positions.
                // It is implied that if we are at position 't', the frames covered by chunks [chunkWindowBegin, chunkWindowEnd) are in RAM.
                const size_t postbegin = m_randomizedChunks[0][chunkWindowBegin].globalts;
                const size_t postend = m_randomizedChunks[0][chunkWindowEnd - 1].globalte();
                // The position that this frame gets randomized to must be guaranteed to belong to a chunk within [postbegin, postend).

                for (;;) // (randomization retry loop)
                {
                    size_t tswap = msra::dbn::rand(postbegin, postend); // random frame position within allowed range
                    // We want to swap 't' to 'tswap' and 'tswap' to 't'.
                    //  - Both may have been swapped before.
                    //  - Both must stay within the randomization window of their respective position.
                    // check admissibility of where the element at 'tswap' gets swapped to 't' (range = [windowbegin,windowend))
                    size_t tswapchunkindex = randomizedframeref(tswap).chunkindex;
                    if (tswapchunkindex < chunkWindowBegin || tswapchunkindex >= chunkWindowEnd)
                        continue;
                    // check admissibility of where the element at t gets swapped to (which is frame position 'tswap')
                    const size_t sourcechunkindex = randomizedframeref(t).chunkindex;
                    size_t targetchunkindex = ttochunk(tswap); // chunk associated with this frame position defines value range
                    const auto &targetchunk = m_randomizedChunks[0][targetchunkindex];
                    const size_t targetwindowbegin = targetchunk.windowbegin;
                    const size_t targetwindowend = targetchunk.windowend;
                    if (sourcechunkindex < targetwindowbegin || sourcechunkindex >= targetwindowend)
                        continue;
                    // admissible--swap the two
                    ::swap(randomizedframeref(t), randomizedframeref(tswap));

                    // do a post-check if we got it right  --we seem not to
                    if (isframepositionvalid(t) && isframepositionvalid(tswap))
                        break;
                    // not valid: swap them back and try again  --we actually discovered a bug in the code above
                    ::swap(randomizedframeref(t), randomizedframeref(tswap));
                    fprintf(stderr, "randomizeFrameRange: BUGBUG --invalid swapping condition detected\n");
                }
            }

            m_nextFramePosNotYetRandomized = endFramePosToRandomize;

            // Verify no frameref has violated its range constraints
            for (size_t t = globalts; t < globalte; ++t)
            {
                size_t chunkIdx = ttochunk(t);
                const auto &chunk = m_randomizedChunks[0][chunkIdx]; // for window and chunkdata
                const size_t poswindowbegin = chunk.windowbegin;
                const size_t poswindowend = chunk.windowend;

                const size_t randomizedchunkindex = randomizedframeref(t).chunkindex;
                if (randomizedchunkindex < poswindowbegin || randomizedchunkindex >= poswindowend)
                    LogicError("randomizeFrameRange: nope, you got frame randomization wrong, dude");
            }
        }

        void reset(unsigned int randSeed)
        {
            srand(randSeed);
            size_t sweepts = m_randomizedChunks[0][0].globalts;
            size_t totalFrames = m_randomizedChunks[0].back().globalte() - sweepts;
            if (m_minimizeMemoryFootprint)
            {
                m_randomizedframerefsWindow.clear();
                m_currentRangeBeginChunkIdx = m_randomizedChunks[0][0].windowbegin;
                m_currentRangeEndChunkIdx = m_currentRangeBeginChunkIdx;
                m_nextFramePosNotYetRandomized = sweepts;
            }
            else
            {
                if (m_randomizedframerefs.size() != totalFrames)
                    m_randomizedframerefs.resize(totalFrames);

                // An original timeline is established by the randomized chunks, denoted by 't'.
                // Returned frames are indexed by frame position j = (globalt - sweept), which have an associated underlying 't'.
                // It is guaranteed that uttterance frame position j maps to an underlying frame within the corresponding chunk window.
                biggrowablevector<unsigned short> ttochunk; // randomized chunk index associated with frame position
                ttochunk.resize(totalFrames);
                size_t t = 0;
                // enumerate chunks in their randomized order and assign frame indices in that order -> randomizedframerefs[t]
                // At this point, chunks are in randomized order, but utterances and frames within utterances are not randomized.
                // Later we will randomize those as well.
                foreach_index(i, m_randomizedChunks[0])
                {
                    const auto &chunk = m_randomizedChunks[0][i];
                    const auto &chunkdata = chunk.getchunkdata();
                    const size_t numutt = chunkdata.numutterances();
                    for (size_t k = 0; k < numutt; k++)
                    {
                        const size_t n = chunkdata.numframes(k);
                        for (size_t m = 0; m < n; m++)
                        {
                            m_randomizedframerefs[t] = { (size_t)i, k, m }; // hopefully this is a memory copy, not a bit-wise assignment! If not, then code it explicitly
                            ttochunk[t] = (unsigned short)i;
                            checkoverflow(ttochunk[t], i, "ttochunk[]");
                            t++;
                        }
                    }
                }
                assert(t == totalFrames);

                // now randomize them --we use the nested loop again to avoid storing a backpointer
                // The condition is that a randomized frame may not be moved out of its associated chunk window.
                foreach_index(t, m_randomizedframerefs)
                {
                    const size_t positionchunkindex = ttochunk[t];               // position 't' lies within this chunk (relationship is monotonous, not random)
                    const auto &chunk = m_randomizedChunks[0][positionchunkindex]; // for window

                    // get in-RAM chunk range for this frame position (shared across all frame positions within the same chunk)
                    const size_t poswindowbegin = chunk.windowbegin; // rolling window over chunks (which under the hood have been randomized)
                    const size_t poswindowend = chunk.windowend;
                    // Chunk implies that if we are at position 't', we are guaranteed to have chunks [poswindowbegin, poswindowend) in RAM.
                    // These chunks are associated with a range of frame positions.
                    // It is implied that if we are at position 't', the frames covered by chunks [poswindowbegin, poswindowend) are in RAM.
                    const size_t postbegin = m_randomizedChunks[0][poswindowbegin].globalts - sweepts;
                    const size_t postend = m_randomizedChunks[0][poswindowend - 1].globalte() - sweepts;
                    // The position that this frame gets randomized to must be guaranteed to belong to a chunk within [postbegin, postend).

                    for (;;) // (randomization retry loop)
                    {
                        size_t tswap = msra::dbn::rand(postbegin, postend); // random frame position within allowed range
                        // We want to swap 't' to 'tswap' and 'tswap' to 't'.
                        //  - Both may have been swapped before.
                        //  - Both must stay within the randomization window of their respective position.
                        // check admissibility of where the element at 'tswap' gets swapped to 't' (range = [windowbegin,windowend))
                        size_t tswapchunkindex = m_randomizedframerefs[tswap].chunkindex;
                        if (tswapchunkindex < poswindowbegin || tswapchunkindex >= poswindowend)
                            continue;
                        // check admissibility of where the element at t gets swapped to (which is frame position 'tswap')
                        const size_t sourcechunkindex = m_randomizedframerefs[t].chunkindex;
                        size_t targetchunkindex = ttochunk[tswap]; // chunk associated with this frame position defines value range
                        const auto &targetchunk = m_randomizedChunks[0][targetchunkindex];
                        const size_t targetwindowbegin = targetchunk.windowbegin;
                        const size_t targetwindowend = targetchunk.windowend;
                        if (sourcechunkindex < targetwindowbegin || sourcechunkindex >= targetwindowend)
                            continue;
                        // admissible--swap the two
                        ::swap(m_randomizedframerefs[t], m_randomizedframerefs[tswap]);
                        // do a post-check if we got it right  --we seem not to
                        if (isframepositionvalid(t, ttochunk) && isframepositionvalid(tswap, ttochunk))
                            break;
                        // not valid: swap them back and try again  --we actually discovered a bug in the code above
                        ::swap(m_randomizedframerefs[t], m_randomizedframerefs[tswap]);
                        fprintf(stderr, "lazyrandomization: BUGBUG --invalid swapping condition detected\n");
                    }
                }

                // check it --my head spins
                t = 0;
                foreach_index(i, m_randomizedChunks[0])
                {
                    const auto &chunk = m_randomizedChunks[0][i]; // for window and chunkdata
                    const size_t poswindowbegin = chunk.windowbegin;
                    const size_t poswindowend = chunk.windowend;

                    const auto &chunkdata = chunk.getchunkdata(); // for numutterances/numframes
                    const size_t numutt = chunkdata.numutterances();
                    for (size_t k = 0; k < numutt; k++)
                    {
                        const size_t n = chunkdata.numframes(k);
                        for (size_t m = 0; m < n; m++)
                        {
                            const size_t randomizedchunkindex = m_randomizedframerefs[t].chunkindex;
                            if (randomizedchunkindex < poswindowbegin || randomizedchunkindex >= poswindowend)
                                LogicError("lazyrandomization: nope, you got frame randomization wrong, dude");
                            t++;
                        }
                    }
                }
                assert(t == totalFrames);

                m_nextFramePosNotYetRandomized = m_randomizedChunks[0].back().globalte();
                m_currentRangeBeginChunkIdx = 0;
                m_currentRangeEndChunkIdx = m_randomizedChunks[0].size();
            }
        }

        frameref& randomizedframeref(size_t globalts)
        {
            if (m_minimizeMemoryFootprint)
                return randomizedframeentry(globalts).second;
            else
            {
                size_t sweepts = m_randomizedChunks[0][0].globalts;
                return m_randomizedframerefs[globalts - sweepts];
            }
        }

    private:
        void addRandomizedFramesForChunk(size_t chunkIdx)
        {
            assert(m_minimizeMemoryFootprint);
            assert(chunkIdx == m_currentRangeEndChunkIdx);

            const auto &chunk = m_randomizedChunks[0][chunkIdx];
            const auto &chunkdata = chunk.getchunkdata();
            const size_t numutt = chunkdata.numutterances();
            std::vector<std::pair<unsigned short, frameref>> chunkFrames(chunkdata.totalframes);
            size_t t = 0;
            for (size_t k = 0; k < numutt; k++)
            {
                const size_t n = chunkdata.numframes(k);
                for (size_t m = 0; m < n; m++)
                {
                    chunkFrames[t] = { (unsigned short)chunkIdx, { chunkIdx, k, m } };
                    checkoverflow(chunkFrames[t].first, chunkIdx, "ttochunk[]");
                    t++;
                }
            }

            m_randomizedframerefsWindow.push_back(std::move(chunkFrames));

            m_currentRangeEndChunkIdx++;
        }

        size_t chunkIdx(size_t t)
        {
            assert(t >= m_randomizedChunks[0][m_currentRangeBeginChunkIdx].globalts);

            // TODO: Use std::lower_bound
            size_t low = m_currentRangeBeginChunkIdx;
            size_t high = m_randomizedChunks[0].size() - 1;
            while (high > low)
            {
                size_t mid = (high + low) / 2;
                if (t >= m_randomizedChunks[0][mid].globalte())
                {
                    low = mid + 1;
                }
                else if (t < m_randomizedChunks[0][mid].globalts)
                {
                    assert(mid > 0);
                    high = mid - 1;
                }
                else
                {
                    return mid;
                }
            }

            assert((high == low) && ((t >= m_randomizedChunks[0][low].globalts) && (t < m_randomizedChunks[0][low].globalte())));
            return low;
        }

        // helper for testing whether a swapped frame position is valid (w.r.t. beign in RAM when being at position 't')
        bool isframepositionvalid(const size_t t)
        {
            assert(m_minimizeMemoryFootprint);

            // look up valid range for time position
            const size_t positionchunkindex = ttochunk(t); // position 't' lies within this original chunk (relationship is monotonous, not random)
            const auto &chunk = m_randomizedChunks[0][positionchunkindex];
            // get in-RAM chunk range for this frame position (shared across all frame positions within the same chunk)
            const size_t poswindowbegin = chunk.windowbegin; // rolling window over chunks (which under the hood have been randomized)
            const size_t poswindowend = chunk.windowend;
            // Chunk implies that if we are at position 't', we are guaranteed to have chunks [poswindowbegin, poswindowend) in RAM.

            // now see if the randomized location is within that window
            const size_t actualchunkindexforpos = randomizedframeref(t).chunkindex; // where this frame pos has been mapped to
            return actualchunkindexforpos >= poswindowbegin && actualchunkindexforpos < poswindowend;
            // We only need to test the chunk index. Utterance and frame can be randomized within a chunk as we want, as long it is in RAM.
        }

        // helper for testing whether a swapped frame position is valid (w.r.t. beign in RAM when being at position 't')
        bool isframepositionvalid(const size_t t, const biggrowablevector<unsigned short> &ttochunk) const
        {
            assert(!m_minimizeMemoryFootprint);

            // look up valid range for time position
            const size_t positionchunkindex = ttochunk[t]; // position 't' lies within this original chunk (relationship is monotonous, not random)
            const auto &chunk = m_randomizedChunks[0][positionchunkindex];
            // get in-RAM chunk range for this frame position (shared across all frame positions within the same chunk)
            const size_t poswindowbegin = chunk.windowbegin; // rolling window over chunks (which under the hood have been randomized)
            const size_t poswindowend = chunk.windowend;
            // Chunk implies that if we are at position 't', we are guaranteed to have chunks [poswindowbegin, poswindowend) in RAM.

            // now see if the randomized location is within that window
            const size_t actualchunkindexforpos = m_randomizedframerefs[t].chunkindex; // where this frame pos has been mapped to
            return actualchunkindexforpos >= poswindowbegin && actualchunkindexforpos < poswindowend;
            // We only need to test the chunk index. Utterance and frame can be randomized within a chunk as we want, as long it is in RAM.
        }

        unsigned short& ttochunk(size_t globalts)
        {
            assert(m_minimizeMemoryFootprint);
            return randomizedframeentry(globalts).first;
        }

        std::pair<unsigned short, frameref>& randomizedframeentry(size_t globalts)
        {
            assert(m_minimizeMemoryFootprint);
            size_t globaltsChunkIdx = chunkIdx(globalts);
            assert(globaltsChunkIdx < m_currentRangeEndChunkIdx);
            return m_randomizedframerefsWindow[globaltsChunkIdx - m_currentRangeBeginChunkIdx][globalts - m_randomizedChunks[0][globaltsChunkIdx].globalts];
        }

        framerandomizer& operator=(const framerandomizer&) = delete;
    };

    framerandomizer m_frameRandomizer;

    // TODO: this may go away if we store classids directly in the utterance data
    template <class VECTOR>
    class shiftedvector // accessing a vector with a non-0 starting index
    {
        void operator=(const shiftedvector &);
        VECTOR &v;
        size_t first;
        size_t n;
        void check(size_t i) const
        {
            if (i >= n)
                LogicError("shiftedvector: index out of bounds");
        }

    public:
        shiftedvector(VECTOR &v, size_t first, size_t n)
            : v(v), first(first), n(n)
        {
        }
        // TODO: the following is not templated--do it if needed; also should return a const reference then
        size_t operator[](size_t i) const
        {
            check(i);
            return v[first + i];
        }
    };
    template <class UTTREF>
    std::vector<shiftedvector<biggrowablevector<CLASSIDTYPE>>> getclassids(const UTTREF &uttref) // return sub-vector of classids[] for a given utterance
    {
        std::vector<shiftedvector<biggrowablevector<CLASSIDTYPE>>> allclassids;

        if (!issupervised())
        {
            foreach_index (i, classids)
                allclassids.push_back(std::move(shiftedvector<biggrowablevector<CLASSIDTYPE>>((*classids[i]), 0, 0)));
            return allclassids; // nothing to return
        }
        const auto &chunk = randomizedchunks[0][uttref.chunkindex];
        const auto &chunkdata = chunk.getchunkdata();
        const size_t classidsbegin = chunkdata.getclassidsbegin(uttref.utteranceindex()); // index of first state label in global concatenated classids[] array
        const size_t n = chunkdata.numframes(uttref.utteranceindex());
        foreach_index (i, classids)
        {
            if ((*classids[i])[classidsbegin + n] != (CLASSIDTYPE) -1)
                LogicError("getclassids: expected boundary marker not found, internal data structure screwed up");
            allclassids.push_back(std::move(shiftedvector<biggrowablevector<CLASSIDTYPE>>((*classids[i]), classidsbegin, n)));
        }
        return allclassids; // nothing to return
    }
public:
    // constructor
    // Pass empty labels to denote unsupervised training (so getbatch() will not return uids).
    // This mode requires utterances with time stamps.
    minibatchutterancesourcemulti(std::vector<std::shared_ptr<msra::asr::FeatureSection>> &featuresections, 
            const std::vector<std::vector<wstring>> &infiles, 
            const std::vector<map<wstring, std::vector<msra::asr::htkmlfentry>>> &labels,
            std::vector<size_t> vdim, std::vector<size_t> udim, std::vector<size_t> leftcontext, std::vector<size_t> rightcontext, size_t randomizationrange,
            const latticesource &lattices, 
            const map<wstring, msra::lattices::lattice::htkmlfwordsequence> &allwordtranscripts, const bool framemode, bool minimizeMemoryFootprint, std::vector<bool> expandToUtt)
                                  : vdim(vdim), leftcontext(leftcontext), rightcontext(rightcontext), sampperiod(0), featdim(0), randomizationrange(randomizationrange), currentsweep(SIZE_MAX), lattices(lattices), allwordtranscripts(allwordtranscripts), framemode(framemode), chunksinram(0), timegetbatch(0), verbosity(2), m_frameRandomizer(randomizedchunks, minimizeMemoryFootprint), expandToUtt(expandToUtt)
    // [v-hansu] change framemode (lattices.empty()) into framemode (false) to run utterance mode without lattice
    // you also need to change another line, search : [v-hansu] comment out to run utterance mode without lattice
    {
        // process infiles to know dimensions of things (but not loading features)
        size_t nomlf = 0;               // number of entries missing in MLF (diagnostics)
        size_t nolat = 0;               // number of entries missing in lattice archive (diagnostics)
        std::vector<size_t> numclasses; // number of output classes as found in the label file (diagnostics)
        _totalframes = 0;
        wstring key;
        size_t numutts = 0;

        std::vector<bool> uttisvalid;    // boolean flag to check that utterance is valid. valid means number of
                                         // frames is consistent across all feature and label streams
        std::vector<size_t> uttduration; // track utterance durations to determine utterance validity

        std::vector<size_t> classidsbegin;        
        if (!lattices.empty())
        {
            LogicError("lattices not supported in utterancereadermulti");
        }

        allchunks = std::vector<std::vector<utterancechunkdata>>(infiles.size(), std::vector<utterancechunkdata>());
        featdim = std::vector<size_t>(infiles.size(), 0);
        sampperiod = std::vector<unsigned int>(infiles.size(), 0);
        featkind = std::vector<string>(infiles.size(), "");

        numclasses = std::vector<size_t>(labels.size(), 0);
        counts = std::vector<std::vector<size_t>>(labels.size(), std::vector<size_t>());

        foreach_index (i, labels)
        {
            classids.push_back(unique_ptr<biggrowablevector<CLASSIDTYPE>>(new biggrowablevector<CLASSIDTYPE>()));
            // std::pair<std::vector<wstring>,std::vector<wstring>> latticetocs;
            // std::unordered_map<std::string,size_t> modelsymmap;
            // lattices.push_back(shared_ptr<latticesource>(new latticesource(latticetocs, modelsymmap)));
        }

        // first check consistency across feature streams
        // We'll go through the SCP files for each stream to make sure the duration is consistent
        // If not, we'll plan to ignore the utterance, and inform the user
        // m indexes the feature stream
        // i indexes the files within a stream, i.e. in the SCP file)
        foreach_index (m, infiles)
        {
            if (m == 0)
            {
                numutts = infiles[m].size();
                uttisvalid = std::vector<bool>(numutts, true);
                uttduration = std::vector<size_t>(numutts, 0);
                if (expandToUtt[m])
                    RuntimeError("minibatchutterancesourcemulti: the first feature stream must be frame-based not utterance based");
            }
            else if (infiles[m].size() != numutts)
                RuntimeError("minibatchutterancesourcemulti: all feature files must have same number of utterances");

            foreach_index (i, infiles[m])
            {
                utterancedesc utterance(msra::asr::htkfeatreader::parsedpath(infiles[m][i], featuresections[m].get()), 0); // mseltzer - is this foolproof for multiio? is classids always non-empty?
                const size_t uttframes = utterance.numframes();                                  // will throw if frame bounds not given --required to be given in this mode
                if (expandToUtt[m] && uttframes != 1)
                    RuntimeError("minibatchutterancesource: utterance-based features must be 1 frame in duration");
                // we need at least 2 frames for boundary markers to work
                else if (!expandToUtt[m] && uttframes < 2)
                    RuntimeError("minibatchutterancesource: utterances < 2 frames not supported");
                if (uttframes > frameref::maxframesperutterance)
                {
                    fprintf(stderr, "minibatchutterancesource: skipping %d-th file (%d frames) because it exceeds max. frames (%d) for frameref bit field: %ls\n", i, (int) uttframes, (int) frameref::maxframesperutterance, key.c_str());
                    uttduration[i] = 0;
                    uttisvalid[i] = false;
                }
                else
                {
                    if (m == 0)
                    {
                        uttduration[i] = uttframes;
                        uttisvalid[i] = true;
                    }
                    else if (uttduration[i] != uttframes && !expandToUtt[m])
                    {
                        fprintf(stderr, "minibatchutterancesource: skipping %d-th file due to inconsistency in duration in different feature streams (%d vs %d frames)\n", i, (int) uttduration[i], (int) uttframes);
                        uttduration[i] = 0;
                        uttisvalid[i] = false;
                    }
                }
            }
        }
        size_t invalidutts = 0;
        foreach_index (i, uttisvalid)
        {
            if (!uttisvalid[i])
                invalidutts++;
        }
        if (invalidutts > uttisvalid.size() / 2)
            RuntimeError("minibatchutterancesource: too many files with inconsistent durations, assuming broken configuration\n");
        else if (invalidutts > 0)
            fprintf(stderr, "Found inconsistent durations across feature streams in %d out of %d files\n", (int) invalidutts, (int) uttisvalid.size());

        // now process the features and labels
        size_t utterancesetsize = 0;
        foreach_index (m, infiles)
        {
            std::vector<utterancedesc> utteranceset; // read all utterances to here first; at the end, distribute to chunks
            utteranceset.reserve(infiles[m].size());
            // if (m==0)
            //    numutts = infiles[m].size();
            // else
            //    if (infiles[m].size()!=numutts)
            //        RuntimeError("minibatchutterancesourcemulti: all feature files must have same number of utterances\n");
            if (m == 0)
                classidsbegin.clear();

            foreach_index (i, infiles[m])
            {
                if (i % (infiles[m].size() / 100 + 1) == 0)
                {
                    fprintf(stderr, ".");
                    fflush(stderr);
                }
                // build utterance descriptor
                if (m == 0 && !labels.empty())
                    classidsbegin.push_back(classids[0]->size());

                if (uttisvalid[i])
                {
                    utterancedesc utterance(msra::asr::htkfeatreader::parsedpath(infiles[m][i], featuresections[m].get()), labels.empty() ? 0 : classidsbegin[i]); // mseltzer - is this foolproof for multiio? is classids always non-empty?
                    const size_t uttframes = utterance.numframes();                                                                      // will throw if frame bounds not given --required to be given in this mode
                    if (expandToUtt[m])
                    {
                        assert(uttframes == 1);
                        utterance.expandtoutterance(uttduration[i]);
                    }
                    else
                    {
                        assert(uttframes == uttduration[i]);                                                                                 // ensure nothing funky happened
                    }
                    // already performed these checks above
                    // we need at least 2 frames for boundary markers to work
                    // if (uttframes < 2)
                    //    RuntimeError("minibatchutterancesource: utterances < 2 frames not supported");
                    // if (uttframes > frameref::maxframesperutterance)
                    // {
                    //    fprintf (stderr, "minibatchutterancesource: skipping %d-th file (%d frames) because it exceeds max. frames (%d) for frameref bit field: %ls", i, uttframes, frameref::maxframesperutterance, key.c_str());
                    //    continue;
                    // }

                    // check whether we have the ref transcript
                    // auto labelsiter = labels[0].end();
                    bool lacksmlf = true;
                    if (!labels.empty()) // empty means unsupervised mode (don't load any)
                    {
                        key = utterance.key();
                        // check if labels are available (if not, it normally means that no path was found in realignment)
                        auto labelsiter = labels[0].find(key);
                        // const bool lacksmlf = (labelsiter == labels[0].end());
                        lacksmlf = (labelsiter == labels[0].end());
                        if (lacksmlf)
                            if (nomlf++ < 5)
                                fprintf(stderr, " [no labels for  %ls]", key.c_str());
                        // check if lattice is available (when in lattice mode)
                        // TODO: also check the #frames here; requires a design change of the TOC format & a rerun
                        const bool lackslat = !lattices.empty() && !lattices.haslattice(key); // ('true' if we have no lattices)
                        if (lackslat)
                            if (nolat++ < 5)
                                fprintf(stderr, " [no lattice for %ls]", key.c_str());
                        // skip if either one is missing
                        if (lacksmlf || lackslat)
                        {
                            uttisvalid[i] = false;
                            continue; // skip this utterance at all
                        }
                    }
                    // push the label sequence into classids[], since we already looked it up
                    // TODO: we can store labels more efficiently now since we don't do frame-wise random access anymore.

                    // OK, utterance has all we need --remember it

                    if (m == 0)
                    {
                        if (!labels.empty() && !lacksmlf)
                        // if (!labels.empty() && labelsiter != labels[0].end())
                        {
                            // first verify that all the label files have the proper duration
                            foreach_index (j, labels)
                            {
                                const auto &labseq = labels[j].find(key)->second;
                                // check if durations match; skip if not
                                size_t labframes = labseq.empty() ? 0 : (labseq[labseq.size() - 1].firstframe + labseq[labseq.size() - 1].numframes);
                                if (labframes != uttframes)
                                {
                                    fprintf(stderr, " [duration mismatch (%d in label vs. %d in feat file), skipping %ls]", (int) labframes, (int) uttframes, key.c_str());
                                    nomlf++;
                                    uttisvalid[i] = false;
                                    // continue;   // skip this utterance at all
                                    break;
                                }
                            }
                            if (uttisvalid[i])
                            {
                                utteranceset.push_back(std::move(utterance));
                                _totalframes += uttframes;
                                // then parse each mlf if the durations are consistent
                                foreach_index (j, labels)
                                {
                                    const auto &labseq = labels[j].find(key)->second;
                                    // expand classid sequence into flat array
                                    foreach_index (i, labseq)
                                    {
                                        const auto &e = labseq[i];
                                        if ((i > 0 && labseq[i - 1].firstframe + labseq[i - 1].numframes != e.firstframe) || (i == 0 && e.firstframe != 0))
                                        {
                                            RuntimeError("minibatchutterancesource: labels not in consecutive order MLF in label set: %ls", key.c_str());
                                        }
                                        if (e.classid >= udim[j])
                                        {
                                            RuntimeError("minibatchutterancesource: class id %d exceeds model output dimension %d in file %ls", (int) e.classid, (int) udim[j], key.c_str());
                                        }
                                        if (e.classid != (CLASSIDTYPE) e.classid)
                                            RuntimeError("CLASSIDTYPE has too few bits");
                                        for (size_t t = e.firstframe; t < e.firstframe + e.numframes; t++)
                                        {
                                            classids[j]->push_back(e.classid);
                                        }
                                        numclasses[j] = max(numclasses[j], (size_t)(1u + e.classid));
                                        counts[j].resize(numclasses[j], 0);
                                        counts[j][e.classid] += e.numframes;
                                    }
                                    classids[j]->push_back((CLASSIDTYPE) -1);      // append a boundary marker marker for checking

                                    if (!labels[j].empty() && classids[j]->size() != _totalframes + utteranceset.size())
                                        LogicError("minibatchutterancesource: label duration inconsistent with feature file in MLF label set: %ls", key.c_str());
                                    assert(labels[j].empty() || classids[j]->size() == _totalframes + utteranceset.size());
                                }
                            }
                        }
                        else
                        {
                            assert(classids.empty() && labels.empty());
                            utteranceset.push_back(std::move(utterance));
                            _totalframes += uttframes;
                        }
                    }
                    else
                    {
                        utteranceset.push_back(std::move(utterance));
                    }
                }
            }
            if (m == 0)
                utterancesetsize = utteranceset.size();
            else
                assert(utteranceset.size() == utterancesetsize);
            fprintf(stderr, "feature set %d: %d frames in %d out of %d utterances\n", m, (int) _totalframes, (int) utteranceset.size(), (int) infiles[m].size());

            if (!labels.empty())
            {
                foreach_index (j, labels)
                {
                    biggrowablevector<CLASSIDTYPE> &cid = *classids[j];
                    foreach_index (i, utteranceset)
                    {
                        // if ((*classids[j])[utteranceset[i].classidsbegin + utteranceset[i].numframes()] != (CLASSIDTYPE) -1)
                        // printf("index = %d\n",utteranceset[i].classidsbegin + utteranceset[i].numframes());
                        // printf("cid[index] = %d\n",cid[utteranceset[i].classidsbegin + utteranceset[i].numframes()]);
                        // printf("CLASSIDTYPE(-1) = %d\n",(CLASSIDTYPE) -1);
                        if (cid[utteranceset[i].classidsbegin + utteranceset[i].numframes()] != (CLASSIDTYPE) -1)
                            LogicError("minibatchutterancesource: classids[] out of sync");
                    }
                }
            }
            if (nomlf + nolat > 0)
            {
                fprintf(stderr, "minibatchutterancesource: out of %d files, %d files not found in label set and %d have no lattice\n", (int) infiles[0].size(), (int) nomlf, (int) nolat);
                if (nomlf + nolat > infiles[m].size() / 2)
                    RuntimeError("minibatchutterancesource: too many files not found in label set--assuming broken configuration\n");
            }
            if (m == 0)
            {
                foreach_index (j, numclasses)
                {
                    fprintf(stderr, "label set %d: %d classes\n", j, (int) numclasses[j]);
                }
            }
            // distribute them over chunks
            // We simply count off frames until we reach the chunk size.
            // Note that we first randomize the chunks, i.e. when used, chunks are non-consecutive and thus cause the disk head to seek for each chunk.
            const size_t framespersec = 100;                   // we just assume this; our efficiency calculation is based on this
            const size_t chunkframes = 15 * 60 * framespersec; // number of frames to target for each chunk
            // Loading an initial 24-hour range will involve 96 disk seeks, acceptable.
            // When paging chunk by chunk, chunk size ~14 MB.
            std::vector<utterancechunkdata> &thisallchunks = allchunks[m];

            thisallchunks.resize(0);
            thisallchunks.reserve(_totalframes / chunkframes);

            foreach_index (i, utteranceset)
            {
                // if exceeding current entry--create a new one
                // I.e. our chunks are a little larger than wanted (on av. half the av. utterance length).
                if (thisallchunks.empty() || thisallchunks.back().totalframes > chunkframes || thisallchunks.back().numutterances() >= frameref::maxutterancesperchunk)
                    thisallchunks.push_back(utterancechunkdata());
                // append utterance to last chunk
                utterancechunkdata &currentchunk = thisallchunks.back();
                currentchunk.push_back(std::move(utteranceset[i])); // move it out from our temp array into the chunk
                // TODO: above push_back does not actually 'move' because the internal push_back does not accept that
            }
            numutterances = utteranceset.size();
            fprintf(stderr, "minibatchutterancesource: %d utterances grouped into %d chunks, av. chunk size: %.1f utterances, %.1f frames\n",
                    (int) numutterances, (int) thisallchunks.size(), numutterances / (double) thisallchunks.size(), _totalframes / (double) thisallchunks.size());
            // Now utterances are stored exclusively in allchunks[]. They are never referred to by a sequential utterance id at this point, only by chunk/within-chunk index.
        }
    }

private:
    // shuffle a vector into random order by randomly swapping elements

    template <typename VECTOR>
    static void randomshuffle(VECTOR &v, size_t randomseed)
    {
        if (v.size() > RAND_MAX * (size_t) RAND_MAX)
            RuntimeError("randomshuffle: too large set: need to change to different random generator!");
        srand((unsigned int) randomseed);
        foreach_index (i, v)
        {
            // pick a random location
            const size_t irand = Microsoft::MSR::CNTK::rand(0, v.size());

            // swap element i with it
            if (irand == (size_t) i)
                continue;
            ::swap(v[i], v[irand]);
        }
    }
    static void checkoverflow(size_t fieldval, size_t targetval, const char *fieldname)
    {
        if (fieldval != targetval)
            RuntimeError("checkoverflow: bit field %s too small for value 0x%x (cut from 0x%x)", fieldname, (int) targetval, (int) fieldval);
    }

    // big long helper to update all cached randomization information
    // This is a rather complex process since we randomize on two levels:
    //  - chunks of consecutive data in the feature archive
    //  - within a range of chunks that is paged into RAM
    //     - utterances (in utt mode), or
    //     - frames (in frame mode)
    // The 'globalts' parameter is the start time that triggered the rerandomization; it is NOT the base time of the randomized area.
    size_t lazyrandomization(const size_t globalts)
    {
        const size_t sweep = globalts / _totalframes; // which sweep (this determines randomization)
        if (sweep == currentsweep)                    // already got this one--nothing to do
            return sweep;

        currentsweep = sweep;
        if (verbosity > 0)
            fprintf(stderr, "lazyrandomization: re-randomizing for sweep %d in %s mode\n", (int) currentsweep, framemode ? "frame" : "utterance");

        const size_t sweepts = sweep * _totalframes; // first global frame index for this sweep

        // first randomize chunks
        std::vector<std::vector<std::vector<utterancechunkdata>::const_iterator>> randomizedchunkrefs;
        foreach_index (i, allchunks)
            randomizedchunkrefs.push_back(std::vector<std::vector<utterancechunkdata>::const_iterator>());

        foreach_index (i, allchunks)
            randomizedchunkrefs[i].reserve(allchunks[i].size());

        foreach_index (i, allchunks) // TODO: this cries for iterating using the iterator!
        {
            foreach_index (j, allchunks[i])
                randomizedchunkrefs[i].push_back(allchunks[i].begin() + j);
            assert(randomizedchunkrefs[i].size() == allchunks[i].size());

            // note that sincew randomshuffle() uses sweep as seed, this will keep the randomization common across all feature streams
            randomshuffle(randomizedchunkrefs[i], sweep); // bring into random order (with random seed depending on sweep)
        }

        // place them onto the global timeline -> randomizedchunks[]
        // We are processing with randomization within a rolling window over this chunk sequence.
        // Paging will happen on a chunk-by-chunk basis.
        // The global time stamp is needed to determine the paging window.
        randomizedchunks.clear(); // data chunks after being brought into random order (we randomize within a rolling window over them)

        foreach_index (i, allchunks)
            randomizedchunks.push_back(std::vector<chunk>());

        foreach_index (i, allchunks)
        {
            randomizedchunks[i].reserve(randomizedchunkrefs[i].size());
            foreach_index (k, randomizedchunkrefs[i])
                randomizedchunks[i].push_back(chunk(randomizedchunkrefs[i][k], randomizedchunks[i].empty() ? 0 : randomizedchunks[i].back().utteranceposend(), randomizedchunks[i].empty() ? sweepts : randomizedchunks[i].back().globalte()));
            assert(randomizedchunks[i].size() == allchunks[i].size());
            assert(randomizedchunks[i].empty() || (randomizedchunks[i].back().utteranceposend() == numutterances && randomizedchunks[i].back().globalte() == sweepts + _totalframes));
        }
        // for each chunk, compute the randomization range (w.r.t. the randomized chunk sequence)
        foreach_index (i, randomizedchunks)
        {
            foreach_index (k, randomizedchunks[i])
            {
                chunk &chunk = randomizedchunks[i][k];
                // start with the range of left neighbor
                if (k == 0)
                {
                    chunk.windowbegin = 0;
                    chunk.windowend = 1;
                }
                else
                {
                    chunk.windowbegin = randomizedchunks[i][k - 1].windowbegin; // might be too early
                    chunk.windowend = randomizedchunks[i][k - 1].windowend;     // might have more space
                }
                while (chunk.globalts - randomizedchunks[i][chunk.windowbegin].globalts > randomizationrange / 2)
                    chunk.windowbegin++; // too early
                while (chunk.windowend < randomizedchunks[i].size() && randomizedchunks[i][chunk.windowend].globalte() - chunk.globalts < randomizationrange / 2)
                    chunk.windowend++; // got more space
            }
        }
        if (!framemode) // utterance mode
        {
            // This sets up the following members:
            //  - positionchunkwindows
            //  - randomizedutterancerefs
            //  - randomizedutteranceposmap

            // We will now introduce the concept of utterance *position*.
            // During processing, utterances will be indexed by position (which is in turn derived from a frame index in getbatch()),
            // and it is assumed (required) that positions are requested consecutively.
            // Each utterance position has an underlying associated utterance, which is represented as (chunkid, within-chunk index) and randomly assigned.
            // Each utterance position also has an associated range of chunks that are kept in memory,
            // and the associated underlying utterance is guaranteed to be found within that associated range of chunks.
            // That allows to page out/in data when processing utterance positions in a consecutive manner.

            // compute chunk windows for every utterance position -> positionchunkwindows[]
            // Utterance positions can only reference underlying utterance data within the chunk window.
            // Utterance positions are defined by the randomized chunk sequence (i.e. their underlying 'defining' chunk differs from sweep to sweep).
            positionchunkwindows.clear(); // [utterance position] -> [windowbegin, windowend) for controlling paging
            positionchunkwindows.reserve(numutterances);

            // positionchunkwindows should be consistent for all inputs (distinct feature streams), so just build based on feature[0]
            // contains pointer to chunk elements but only to compute index
            foreach_index (k, randomizedchunks[0]) // TODO: this really cries for iterating using iterators!
            {
                chunk &chunk = randomizedchunks[0][k];
                for (size_t i = chunk.utteranceposbegin; i < chunk.utteranceposend(); i++) // loop over utterances in this chunk
                    positionchunkwindows.push_back(randomizedchunks[0].begin() + k);
                // to look up the chunk range in memory for a position, look up the defining chunk and its range
            }
            assert(positionchunkwindows.size() == numutterances);

            // build the randomized utterances array -> randomizedutterancerefs[]
            // start by assigning all utterance positions to utterances in non-random consecutive manner
            randomizedutterancerefs.clear(); // [pos] randomized utterance ids
            randomizedutterancerefs.reserve(numutterances);
            foreach_index (k, randomizedchunks[0])
            {
                chunk &chunk = randomizedchunks[0][k];
                for (size_t i = 0; i < chunk.numutterances(); i++) // loop over utterances in this chunk
                    randomizedutterancerefs.push_back(utteranceref(k, i));
            }
            assert(randomizedutterancerefs.size() == numutterances);
            foreach_index (i, randomizedutterancerefs)
            {
                auto &uttref = randomizedutterancerefs[i];
                assert(positionchunkwindows[i].isvalidforthisposition(uttref));
                uttref;
            }

            // check we got those setup right

            // we now randomly shuffle randomizedutterancerefs[pos], while considering the constraints of what chunk range needs to be in memory
            srand((unsigned int) sweep + 1);
            for (size_t i = 0; i < randomizedutterancerefs.size(); i++)
            {
                // get valid randomization range, expressed in chunks
                const size_t windowbegin = positionchunkwindows[i].windowbegin();
                const size_t windowend = positionchunkwindows[i].windowend();

                // get valid randomization range, expressed in utterance positions
                // Remember, utterance positions are defined by chunks.
                const size_t posbegin = randomizedchunks[0][windowbegin].utteranceposbegin;
                const size_t posend = randomizedchunks[0][windowend - 1].utteranceposend();

                // randomization range for this utterance position is [posbegin, posend)
                for (;;)
                {
                    // pick a random location
                    const size_t j = Microsoft::MSR::CNTK::rand(posbegin, posend); // a random number within the window
                    if (i == j)
                        break; // the random gods say "this one points to its original position"... nothing wrong about that, but better not try to swap

                    // We want to swap utterances at i and j, but need to make sure they remain in their allowed range.
                    // This is guaranteed for a so-far untouched utterance, but both i and j may have been touched by a previous swap.

                    // We want to use the utterance previously referenced at utterance position j at position i. Is that allowed?
                    if (!positionchunkwindows[i].isvalidforthisposition(randomizedutterancerefs[j]))
                        continue; // nope --try another

                    // Likewise may we use the utterance previously referenced at utterance position i at position j?
                    if (!positionchunkwindows[j].isvalidforthisposition(randomizedutterancerefs[i]))
                        continue; // nope --try another

                    // yep--swap them
                    randomizedutterancerefs[i].swap(randomizedutterancerefs[j]);
                    break;
                }
            }

            // place the randomized utterances on the global timeline so we can find them by globalts
            size_t t = sweepts;
            foreach_index (i, randomizedutterancerefs)
            {
                auto &uttref = randomizedutterancerefs[i];
                uttref.globalts = t;
                uttref.numframes = randomizedchunks[0][uttref.chunkindex].getchunkdata().numframes(uttref.utteranceindex());
                t = uttref.globalte();
            }
            assert(t == sweepts + _totalframes);

            // verify that we got it right (I got a knot in my head!)
            foreach_index (i, randomizedutterancerefs)
            {
                // get utterance referenced at this position
                const auto &uttref = randomizedutterancerefs[i];
                // check if it is valid for this position
                if (uttref.chunkindex < positionchunkwindows[i].windowbegin() || uttref.chunkindex >= positionchunkwindows[i].windowend())
                    LogicError("lazyrandomization: randomization logic mangled!");
            }

            // create lookup table for (globalts values -> pos) -> randomizedutteranceposmap[]
            randomizedutteranceposmap.clear(); // [globalts] -> pos lookup table
            foreach_index (pos, randomizedutterancerefs)
            {
                auto &uttref = randomizedutterancerefs[pos];
                randomizedutteranceposmap[uttref.globalts] = (size_t) pos;
            }
        }
        else // frame mode
        {
<<<<<<< HEAD
            m_frameRandomizer.reset((unsigned int)sweep + 1);
=======
            // This sets up the following members:
            //  - randomizedframerefs

            srand((unsigned int) sweep + 1);
            // An original timeline is established by the randomized chunks, denoted by 't'.
            // Returned frames are indexed by frame position j = (globalt - sweept), which have an associated underlying 't'.
            // It is guaranteed that uttterance frame position j maps to an underlying frame within the corresponding chunk window.
            biggrowablevector<unsigned short> ttochunk; // randomized chunk index associated with frame position
            ttochunk.resize(_totalframes);
            size_t t = 0;
            frameref frameref;
            // enumerate chunks in their randomized order and assign frame indices in that order -> randomizedframerefs[t]
            // At this point, chunks are in randomized order, but utterances and frames within utterances are not randomized.
            // Later we will randomize those as well.
            foreach_index (i, randomizedchunks[0])
            {
                frameref.chunkindex = (unsigned short) i;
                checkoverflow(frameref.chunkindex, i, "frameref::chunkindex");
                const auto &chunk = randomizedchunks[0][i];
                const auto &chunkdata = chunk.getchunkdata();
                const size_t numutt = chunkdata.numutterances();
                for (size_t k = 0; k < numutt; k++)
                {
                    frameref.utteranceindex = (short) k;
                    checkoverflow(frameref.utteranceindex, k, "frameref::utteranceindex");
                    const size_t n = chunkdata.numframes(k);
                    for (size_t m = 0; m < n; m++)
                    {
                        frameref.frameindex = (short) m;
                        checkoverflow(frameref.frameindex, m, "frameref::utteranceindex");
                        randomizedframerefs[t] = frameref; // hopefully this is a memory copy, not a bit-wise assignment! If not, then code it explicitly
                        ttochunk[t] = (unsigned short) i;
                        checkoverflow(ttochunk[t], i, "ttochunk[]");
                        t++;
                    }
                }
            }
            assert(t == _totalframes);

            // now randomize them --we use the nested loop again to avoid storing a backpointer
            // The condition is that a randomized frame may not be moved out of its associated chunk window.
            foreach_index (t, randomizedframerefs)
            {
                const size_t positionchunkindex = ttochunk[t];               // position 't' lies within this chunk (relationship is monotonous, not random)
                const auto &chunk = randomizedchunks[0][positionchunkindex]; // for window

                // get in-RAM chunk range for this frame position (shared across all frame positions within the same chunk)
                const size_t poswindowbegin = chunk.windowbegin; // rolling window over chunks (which under the hood have been randomized)
                const size_t poswindowend = chunk.windowend;
                // Chunk implies that if we are at position 't', we are guaranteed to have chunks [poswindowbegin, poswindowend) in RAM.
                // These chunks are associated with a range of frame positions.
                // It is implied that if we are at position 't', the frames covered by chunks [poswindowbegin, poswindowend) are in RAM.
                const size_t postbegin = randomizedchunks[0][poswindowbegin].globalts - sweepts;
                const size_t postend = randomizedchunks[0][poswindowend - 1].globalte() - sweepts;
                // The position that this frame gets randomized to must be guaranteed to belong to a chunk within [postbegin, postend).

                for (;;) // (randomization retry loop)
                {
                    size_t tswap = Microsoft::MSR::CNTK::rand(postbegin, postend); // random frame position within allowed range
                    // We want to swap 't' to 'tswap' and 'tswap' to 't'.
                    //  - Both may have been swapped before.
                    //  - Both must stay within the randomization window of their respective position.
                    // check admissibility of where the element at 'tswap' gets swapped to 't' (range = [windowbegin,windowend))
                    size_t tswapchunkindex = randomizedframerefs[tswap].chunkindex;
                    if (tswapchunkindex < poswindowbegin || tswapchunkindex >= poswindowend)
                        continue;
                    // check admissibility of where the element at t gets swapped to (which is frame position 'tswap')
                    const size_t sourcechunkindex = randomizedframerefs[t].chunkindex;
                    size_t targetchunkindex = ttochunk[tswap]; // chunk associated with this frame position defines value range
                    const auto &targetchunk = randomizedchunks[0][targetchunkindex];
                    const size_t targetwindowbegin = targetchunk.windowbegin;
                    const size_t targetwindowend = targetchunk.windowend;
                    if (sourcechunkindex < targetwindowbegin || sourcechunkindex >= targetwindowend)
                        continue;
                    // admissible--swap the two
                    ::swap(randomizedframerefs[t], randomizedframerefs[tswap]);
#if 0
                    break;
#else // post-check  --so far did not trigger, can be removed

                    // do a post-check if we got it right  --we seem not to
                    if (isframepositionvalid(t, ttochunk) && isframepositionvalid(tswap, ttochunk))
                        break;
                    // not valid: swap them back and try again  --we actually discovered a bug in the code above
                    ::swap(randomizedframerefs[t], randomizedframerefs[tswap]);
                    fprintf(stderr, "lazyrandomization: BUGBUG --invalid swapping condition detected\n");
#endif
                }
            }

            // check it --my head spins
            t = 0;
            foreach_index (i, randomizedchunks[0])
            {
                const auto &chunk = randomizedchunks[0][i]; // for window and chunkdata
                const size_t poswindowbegin = chunk.windowbegin;
                const size_t poswindowend = chunk.windowend;

                const auto &chunkdata = chunk.getchunkdata(); // for numutterances/numframes
                const size_t numutt = chunkdata.numutterances();
                for (size_t k = 0; k < numutt; k++)
                {
                    const size_t n = chunkdata.numframes(k);
                    for (size_t m = 0; m < n; m++)
                    {
                        const size_t randomizedchunkindex = randomizedframerefs[t].chunkindex;
                        if (randomizedchunkindex < poswindowbegin || randomizedchunkindex >= poswindowend)
                            throw std::logic_error("lazyrandomization: nope, you got frame randomization wrong, dude");
                        t++;
                    }
                }
            }
            assert(t == _totalframes);
>>>>>>> 57099286
        }

        return sweep;
    }

    // helper to page out a chunk with log message
    void releaserandomizedchunk(size_t k)
    {
        size_t numreleased = 0;
        foreach_index (m, randomizedchunks)
        {
            auto &chunkdata = randomizedchunks[m][k].getchunkdata();
            if (chunkdata.isinram())
            {
                if (verbosity)
                    fprintf(stderr, "releaserandomizedchunk: paging out randomized chunk %d (frame range [%d..%d]), %d resident in RAM\n",
                            (int) k, (int) randomizedchunks[m][k].globalts, (int) (randomizedchunks[m][k].globalte() - 1), (int) (chunksinram - 1));
                chunkdata.releasedata();
                numreleased++;
            }
        }
        if (numreleased > 0 && numreleased < randomizedchunks.size())
        {
            LogicError("releaserandomizedchunk: inconsistency detected - some inputs have chunks in ram, some not");
        }
        else if (numreleased == randomizedchunks.size())
        {
            chunksinram--;
        }
        return;
    }

    // helper to page in a chunk for a given utterance
    // (window range passed in for checking only)
    // Returns true if we actually did read something.
    bool requirerandomizedchunk(const size_t chunkindex, const size_t windowbegin, const size_t windowend)
    {
        size_t numinram = 0;

        if (chunkindex < windowbegin || chunkindex >= windowend)
            LogicError("requirerandomizedchunk: requested utterance outside in-memory chunk range");

        foreach_index (m, randomizedchunks)
        {
            auto &chunk = randomizedchunks[m][chunkindex];
            auto &chunkdata = chunk.getchunkdata();
            if (chunkdata.isinram())
                numinram++;
        }
        if (numinram == randomizedchunks.size())
            return false;
        else if (numinram == 0)
        {
            foreach_index (m, randomizedchunks)
            {
                auto &chunk = randomizedchunks[m][chunkindex];
                auto &chunkdata = chunk.getchunkdata();
                if (verbosity)
                    fprintf(stderr, "feature set %d: requirerandomizedchunk: paging in randomized chunk %d (frame range [%d..%d]), %d resident in RAM\n", m, (int) chunkindex, (int) chunk.globalts, (int) (chunk.globalte() - 1), (int) (chunksinram + 1));
                msra::util::attempt(5, [&]() // (reading from network)
                                    {
                                        chunkdata.requiredata(featkind[m], featdim[m], sampperiod[m], this->lattices, verbosity);
                                    });
            }
            chunksinram++;
            return true;
        }
        else
        {
            LogicError("requirerandomizedchunk: inconsistency detected - some inputs need chunks paged in, some not");
        }
    }

    class matrixasvectorofvectors // wrapper around a matrix that views it as a vector of column vectors
    {
        void operator=(const matrixasvectorofvectors &); // non-assignable
        msra::dbn::matrixbase &m;

    public:
        matrixasvectorofvectors(msra::dbn::matrixbase &m)
            : m(m)
        {
        }
        size_t size() const
        {
            return m.cols();
        }
        const_array_ref<float> operator[](size_t j) const
        {
            return array_ref<float>(&m(0, j), m.rows());
        }
    };

    size_t chunkforframepos(const size_t t) const // find chunk for a given frame position
    {
        // inspect chunk of first feature stream only
        auto iter = std::lower_bound(randomizedchunks[0].begin(), randomizedchunks[0].end(), t, [&](const chunk &chunk, size_t t)
                                     {
                                         return chunk.globalte() <= t;
                                     });
        const size_t chunkindex = iter - randomizedchunks[0].begin();
        if (t < randomizedchunks[0][chunkindex].globalts || t >= randomizedchunks[0][chunkindex].globalte())
            LogicError("chunkforframepos: dude, learn STL!");
        return chunkindex;
    }

public:
    void setverbosity(int newverbosity)
    {
        verbosity = newverbosity;
    }

    // get the next minibatch
    // A minibatch is made up of one or more utterances.
    // We will return less than 'framesrequested' unless the first utterance is too long.
    // Note that this may return frames that are beyond the epoch end, but the first frame is always within the epoch.
    // We specify the utterance by its global start time (in a space of a infinitely repeated training set).
    // This is efficient since getbatch() is called with sequential 'globalts' except at epoch start.
    // Note that the start of an epoch does not necessarily fall onto an utterance boundary. The caller must use firstvalidglobalts() to find the first valid globalts at or after a given time.
    // Support for data parallelism:  If mpinodes > 1 then we will
    //  - load only a subset of blocks from the disk
    //  - skip frames/utterances in not-loaded blocks in the returned data
    //  - 'framesadvanced' will still return the logical #frames; that is, by how much the global time index is advanced
    bool getbatch(const size_t globalts, const size_t framesrequested,
                  const size_t subsetnum, const size_t numsubsets, size_t &framesadvanced,
                  std::vector<msra::dbn::matrix> &feat, 
                  std::vector<std::vector<size_t>> &uids, 
                  std::vector<std::pair<wstring, size_t>> &utteranceinfo,
                  std::vector<const_array_ref<msra::lattices::lattice::htkmlfwordsequence::word>> &transcripts,
                  std::vector<shared_ptr<const latticesource::latticepair>> &latticepairs) override
    {
        bool readfromdisk = false; // return value: shall be 'true' if we paged in anything

        auto_timer timergetbatch;
        assert(_totalframes > 0);

        // Clears <utteranceinfo> vector.
        utteranceinfo.clear();

        // update randomization if a new sweep is entered  --this is a complex operation that updates many of the data members used below
        const size_t sweep = lazyrandomization(globalts);

        size_t mbframes = 0;
        const std::vector<char> noboundaryflags; // dummy
        if (!framemode)                          // regular utterance mode
        {
            // find utterance position for globalts
            // There must be a precise match; it is not possible to specify frames that are not on boundaries.
            auto positer = randomizedutteranceposmap.find(globalts);
            if (positer == randomizedutteranceposmap.end())
                LogicError("getbatch: invalid 'globalts' parameter; must match an existing utterance boundary");
            const size_t spos = positer->second;

            // determine how many utterances will fit into the requested minibatch size
            mbframes = randomizedutterancerefs[spos].numframes; // at least one utterance, even if too long
            size_t epos;
            for (epos = spos + 1; epos < numutterances && ((mbframes + randomizedutterancerefs[epos].numframes) < framesrequested); epos++) // add more utterances as long as they fit within requested minibatch size
                mbframes += randomizedutterancerefs[epos].numframes;

            // do some paging housekeeping
            // This will also set the feature-kind information if it's the first time.
            // Free all chunks left of the range.
            // Page-in all chunks right of the range.
            // We are a little more blunt for now: Free all outside the range, and page in only what is touched. We could save some loop iterations.
            const size_t windowbegin = positionchunkwindows[spos].windowbegin();
            const size_t windowend = positionchunkwindows[epos - 1].windowend();
            for (size_t k = 0; k < windowbegin; k++)
                releaserandomizedchunk(k);
            for (size_t k = windowend; k < randomizedchunks[0].size(); k++)
                releaserandomizedchunk(k);
            for (size_t pos = spos; pos < epos; pos++)
                if ((randomizedutterancerefs[pos].chunkindex % numsubsets) == subsetnum)
                    readfromdisk |= requirerandomizedchunk(randomizedutterancerefs[pos].chunkindex, windowbegin, windowend); // (window range passed in for checking only)

            // Note that the above loop loops over all chunks incl. those that we already should have.
            // This has an effect, e.g., if 'numsubsets' has changed (we will fill gaps).

            // determine the true #frames we return, for allocation--it is less than mbframes in the case of MPI/data-parallel sub-set mode
            size_t tspos = 0;
            for (size_t pos = spos; pos < epos; pos++)
            {
                const auto &uttref = randomizedutterancerefs[pos];
                if ((uttref.chunkindex % numsubsets) != subsetnum) // chunk not to be returned for this MPI node
                    continue;

                tspos += uttref.numframes;
            }

            // resize feat and uids
            feat.resize(vdim.size());
            uids.resize(classids.size());
            assert(feat.size() == vdim.size());
            assert(feat.size() == randomizedchunks.size());
            foreach_index (i, feat)
            {
                feat[i].resize(vdim[i], tspos);

                if (i == 0)
                {
                    foreach_index (j, uids)
                    {
                        if (issupervised()) // empty means unsupervised training -> return empty uids
                        {
                            uids[j].resize(tspos);
                        }
                        else
                        {
                            uids[i].clear();
                        }
                        latticepairs.clear(); // will push_back() below
                        transcripts.clear();
                    }
                }
            }
            // return these utterances
            if (verbosity > 0)
                fprintf(stderr, "getbatch: getting utterances %d..%d (%d subset of %d frames out of %d requested) in sweep %d\n", (int) spos, (int) (epos - 1), (int) tspos, (int) mbframes, (int) framesrequested, (int) sweep);
            tspos = 0; // relative start of utterance 'pos' within the returned minibatch
            for (size_t pos = spos; pos < epos; pos++)
            {
                const auto &uttref = randomizedutterancerefs[pos];
                if ((uttref.chunkindex % numsubsets) != subsetnum) // chunk not to be returned for this MPI node
                    continue;

                size_t n = 0;
                foreach_index (i, randomizedchunks)
                {
                    const auto &chunk = randomizedchunks[i][uttref.chunkindex];
                    const auto &chunkdata = chunk.getchunkdata();
                    assert((numsubsets > 1) || (uttref.globalts == globalts + tspos));
                    auto uttframes = chunkdata.getutteranceframes(uttref.utteranceindex());
                    matrixasvectorofvectors uttframevectors(uttframes); // (wrapper that allows m[j].size() and m[j][i] as required by augmentneighbors())
                    n = uttframevectors.size();
                    assert(n == uttframes.cols() && uttref.numframes == n && chunkdata.numframes(uttref.utteranceindex()) == n);

                    // copy the frames and class labels
                    for (size_t t = 0; t < n; t++) // t = time index into source utterance
                    {
                        size_t leftextent, rightextent;
                        // page in the needed range of frames
                        if (leftcontext[i] == 0 && rightcontext[i] == 0)
                        {
                            leftextent = rightextent = augmentationextent(uttframevectors[t].size(), vdim[i]);
                        }
                        else
                        {
                            leftextent = leftcontext[i];
                            rightextent = rightcontext[i];
                        }
                        augmentneighbors(uttframevectors, noboundaryflags, t, leftextent, rightextent, feat[i], t + tspos);
                        // augmentneighbors(uttframevectors, noboundaryflags, t, feat[i], t + tspos);
                    }

                    // copy the frames and class labels
                    if (i == 0)
                    {                        
                        // Sets utterance ID information.
                        utteranceinfo.push_back(std::make_pair(chunkdata.utteranceset[uttref.utteranceindex()].key(), uttref.numframes));

                        auto uttclassids = getclassids(uttref);
                        foreach_index (j, uttclassids)
                        {
                            for (size_t t = 0; t < n; t++) // t = time index into source utterance
                            {
                                if (issupervised())
                                {
                                    uids[j][t + tspos] = uttclassids[j][t];
                                }
                            }

                            if (!this->lattices.empty())
                            {
                                auto latticepair = chunkdata.getutterancelattice(uttref.utteranceindex());
                                latticepairs.push_back(latticepair);
                                // look up reference
                                const auto &key = latticepair->getkey();
                                if (!allwordtranscripts.empty())
                                {
                                    const auto &transcript = allwordtranscripts.find(key)->second;
                                    transcripts.push_back(transcript.words);
                                }
                            }
                        }
                    }
                }
                tspos += n;
            }

            foreach_index (i, feat)
            {
                assert(tspos == feat[i].cols());
            }
        }
        else
        {
            const size_t sweepts = sweep * _totalframes;                      // first global frame index for this sweep
            const size_t sweepte = sweepts + _totalframes;                    // and its end
            const size_t globalte = min(globalts + framesrequested, sweepte); // we return as much as requested, but not exceeding sweep end
            mbframes = globalte - globalts;                                   // that's our mb size

            // Perform randomization of the desired frame range
            m_frameRandomizer.randomizeFrameRange(globalts, globalte);

            // determine window range
            // We enumerate all frames--can this be done more efficiently?
            const size_t firstchunk = chunkforframepos(globalts);
            const size_t lastchunk = chunkforframepos(globalte - 1);
            const size_t windowbegin = randomizedchunks[0][firstchunk].windowbegin;
            const size_t windowend = randomizedchunks[0][lastchunk].windowend;
            if (verbosity > 0)
                fprintf(stderr, "getbatch: getting randomized frames [%d..%d] (%d frames out of %d requested) in sweep %d; chunks [%d..%d] -> chunk window [%d..%d)\n",
                        (int) globalts, (int) globalte, (int) mbframes, (int) framesrequested, (int) sweep, (int) firstchunk, (int) lastchunk, (int) windowbegin, (int) windowend);
            // release all data outside, and page in all data inside
            for (size_t k = 0; k < windowbegin; k++)
                releaserandomizedchunk(k);
            for (size_t k = windowbegin; k < windowend; k++)
                if ((k % numsubsets) == subsetnum)                                     // in MPI mode, we skip chunks this way
                    readfromdisk |= requirerandomizedchunk(k, windowbegin, windowend); // (window range passed in for checking only, redundant here)
            for (size_t k = windowend; k < randomizedchunks[0].size(); k++)
                releaserandomizedchunk(k);

            // determine the true #frames we return--it is less than mbframes in the case of MPI/data-parallel sub-set mode
            // First determine it for all nodes, then pick the min over all nodes, as to give all the same #frames for better load balancing.
            // TODO: No, return all; and leave it to caller to redistribute them [Zhijie Yan]
            std::vector<size_t> subsetsizes(numsubsets, 0);
            for (size_t i = 0; i < mbframes; i++) // i is input frame index; j < i in case of MPI/data-parallel sub-set mode
            {
                const frameref &frameref = m_frameRandomizer.randomizedframeref(globalts + i);
                subsetsizes[frameref.chunkindex % numsubsets]++;
            }
            size_t j = subsetsizes[subsetnum];                                           // return what we have  --TODO: we can remove the above full computation again now
            const size_t allocframes = max(j, (mbframes + numsubsets - 1) / numsubsets); // we leave space for the desired #frames, assuming caller will try to pad them later

            // resize feat and uids
            feat.resize(vdim.size());
            uids.resize(classids.size());
            assert(feat.size() == vdim.size());
            assert(feat.size() == randomizedchunks.size());
            foreach_index (i, feat)
            {
                feat[i].resize(vdim[i], allocframes);
                feat[i].shrink(vdim[i], j);

                if (i == 0)
                {
                    foreach_index (k, uids)
                    {
                        if (issupervised()) // empty means unsupervised training -> return empty uids
                            uids[k].resize(j);
                        else
                            uids[k].clear();
                        latticepairs.clear(); // will push_back() below
                        transcripts.clear();
                    }
                }
            }

            // return randomized frames for the time range of those utterances
            size_t currmpinodeframecount = 0;
            for (size_t j = 0; j < mbframes; j++)
            {
                if (currmpinodeframecount >= feat[0].cols()) // MPI/data-parallel mode: all nodes return the same #frames, which is how feat(,) is allocated
                    break;

                // map to time index inside arrays
                const frameref &frameref = m_frameRandomizer.randomizedframeref(globalts + j);

                // in MPI/data-parallel mode, skip frames that are not in chunks loaded for this MPI node
                if ((frameref.chunkindex % numsubsets) != subsetnum)
                    continue;

                // random utterance
                readfromdisk |= requirerandomizedchunk(frameref.chunkindex, windowbegin, windowend); // (this is just a check; should not actually page in anything)

                foreach_index (i, randomizedchunks)
                {
                    const auto &chunk = randomizedchunks[i][frameref.chunkindex];
                    const auto &chunkdata = chunk.getchunkdata();
                    auto uttframes = chunkdata.getutteranceframes(frameref.utteranceindex());
                    matrixasvectorofvectors uttframevectors(uttframes); // (wrapper that allows m[.].size() and m[.][.] as required by augmentneighbors())
                    const size_t n = uttframevectors.size();
                    assert(n == uttframes.cols() && chunkdata.numframes(frameref.utteranceindex()) == n);
                    n;

                    // copy frame and class labels
                    const size_t t = frameref.frameindex();

                    size_t leftextent, rightextent;
                    // page in the needed range of frames
                    if (leftcontext[i] == 0 && rightcontext[i] == 0)
                    {
                        leftextent = rightextent = augmentationextent(uttframevectors[t].size(), vdim[i]);
                    }
                    else
                    {
                        leftextent = leftcontext[i];
                        rightextent = rightcontext[i];
                    }
                    augmentneighbors(uttframevectors, noboundaryflags, t, leftextent, rightextent, feat[i], currmpinodeframecount);

                    if (issupervised() && i == 0)
                    {
                        auto frameclassids = getclassids(frameref);
                        foreach_index (k, uids)
                            uids[k][currmpinodeframecount] = frameclassids[k][t];
                    }
                }

                currmpinodeframecount++;
            }
        }
        timegetbatch = timergetbatch;

        // this is the number of frames we actually moved ahead in time
        framesadvanced = mbframes;

        return readfromdisk;
    }

    bool supportsbatchsubsetting() const override
    {
        return true;
    }

    bool getbatch(const size_t globalts,
                  const size_t framesrequested, std::vector<msra::dbn::matrix> &feat, 
                  std::vector<std::vector<size_t>> &uids,
                  std::vector<std::pair<wstring, size_t>> &utteranceinfo,
                  std::vector<const_array_ref<msra::lattices::lattice::htkmlfwordsequence::word>> &transcripts,
                  std::vector<shared_ptr<const latticesource::latticepair>> &lattices)
    {
        size_t dummy;
        return getbatch(globalts, framesrequested, 0, 1, dummy, feat, uids, utteranceinfo, transcripts, lattices);
    }

    double gettimegetbatch()
    {
        return timegetbatch;
    }

    // alternate (updated) definition for multiple inputs/outputs - read as a vector of feature matrixes or a vector of label strings
    bool getbatch(const size_t /*globalts*/,
                  const size_t /*framesrequested*/, msra::dbn::matrix & /*feat*/, std::vector<size_t> & /*uids*/,
                  std::vector<std::pair<wstring, size_t>> & /*utterances*/,
                  std::vector<const_array_ref<msra::lattices::lattice::htkmlfwordsequence::word>> & /*transcripts*/,
                  std::vector<shared_ptr<const latticesource::latticepair>> & /*latticepairs*/)
    {
        // should never get here
        RuntimeError("minibatchframesourcemulti: getbatch() being called for single input feature and single output feature, should use minibatchutterancesource instead\n");

        // for single input/output set size to be 1 and run old getbatch
        // feat.resize(1);
        // uids.resize(1);
        // return getbatch(globalts, framesrequested, feat[0], uids[0], transcripts, latticepairs);
    }

    size_t totalframes() const
    {
        return _totalframes;
    }

    // return first valid globalts to ask getbatch() for
    // In utterance mode, the epoch start may fall in the middle of an utterance.
    // We return the end time of that utterance (which, in pathological cases, may in turn be outside the epoch; handle that).
    /*implement*/ size_t firstvalidglobalts(const size_t globalts)
    {
        // update randomization if a new sweep is entered  --this is a complex operation that updates many of the data members used below
        const size_t sweep = lazyrandomization(globalts);
        // frame mode: start at sweep boundary directly
        if (framemode)
            return globalts;
        // utterance mode
        assert(globalts >= sweep * _totalframes && globalts < (sweep + 1) * _totalframes);
        sweep;
        foreach_index (pos, randomizedutterancerefs)
            if (randomizedutterancerefs[pos].globalts >= globalts)
                return randomizedutterancerefs[pos].globalts; // exact or inexact match
        return randomizedutterancerefs.back().globalte();     // boundary case: requested time falls within the last utterance
    }

    const std::vector<size_t> &unitcounts() const
    {
        return counts[0];
    }
    const std::vector<size_t> &unitcounts(size_t index) const
    {
        return counts[index];
    }
};
};
};<|MERGE_RESOLUTION|>--- conflicted
+++ resolved
@@ -466,7 +466,7 @@
 
                 for (;;) // (randomization retry loop)
                 {
-                    size_t tswap = msra::dbn::rand(postbegin, postend); // random frame position within allowed range
+                    size_t tswap = Microsoft::MSR::CNTK::rand(postbegin, postend); // random frame position within allowed range
                     // We want to swap 't' to 'tswap' and 'tswap' to 't'.
                     //  - Both may have been swapped before.
                     //  - Both must stay within the randomization window of their respective position.
@@ -574,7 +574,7 @@
 
                     for (;;) // (randomization retry loop)
                     {
-                        size_t tswap = msra::dbn::rand(postbegin, postend); // random frame position within allowed range
+                        size_t tswap = Microsoft::MSR::CNTK::rand(postbegin, postend); // random frame position within allowed range
                         // We want to swap 't' to 'tswap' and 'tswap' to 't'.
                         //  - Both may have been swapped before.
                         //  - Both must stay within the randomization window of their respective position.
@@ -1351,123 +1351,7 @@
         }
         else // frame mode
         {
-<<<<<<< HEAD
             m_frameRandomizer.reset((unsigned int)sweep + 1);
-=======
-            // This sets up the following members:
-            //  - randomizedframerefs
-
-            srand((unsigned int) sweep + 1);
-            // An original timeline is established by the randomized chunks, denoted by 't'.
-            // Returned frames are indexed by frame position j = (globalt - sweept), which have an associated underlying 't'.
-            // It is guaranteed that uttterance frame position j maps to an underlying frame within the corresponding chunk window.
-            biggrowablevector<unsigned short> ttochunk; // randomized chunk index associated with frame position
-            ttochunk.resize(_totalframes);
-            size_t t = 0;
-            frameref frameref;
-            // enumerate chunks in their randomized order and assign frame indices in that order -> randomizedframerefs[t]
-            // At this point, chunks are in randomized order, but utterances and frames within utterances are not randomized.
-            // Later we will randomize those as well.
-            foreach_index (i, randomizedchunks[0])
-            {
-                frameref.chunkindex = (unsigned short) i;
-                checkoverflow(frameref.chunkindex, i, "frameref::chunkindex");
-                const auto &chunk = randomizedchunks[0][i];
-                const auto &chunkdata = chunk.getchunkdata();
-                const size_t numutt = chunkdata.numutterances();
-                for (size_t k = 0; k < numutt; k++)
-                {
-                    frameref.utteranceindex = (short) k;
-                    checkoverflow(frameref.utteranceindex, k, "frameref::utteranceindex");
-                    const size_t n = chunkdata.numframes(k);
-                    for (size_t m = 0; m < n; m++)
-                    {
-                        frameref.frameindex = (short) m;
-                        checkoverflow(frameref.frameindex, m, "frameref::utteranceindex");
-                        randomizedframerefs[t] = frameref; // hopefully this is a memory copy, not a bit-wise assignment! If not, then code it explicitly
-                        ttochunk[t] = (unsigned short) i;
-                        checkoverflow(ttochunk[t], i, "ttochunk[]");
-                        t++;
-                    }
-                }
-            }
-            assert(t == _totalframes);
-
-            // now randomize them --we use the nested loop again to avoid storing a backpointer
-            // The condition is that a randomized frame may not be moved out of its associated chunk window.
-            foreach_index (t, randomizedframerefs)
-            {
-                const size_t positionchunkindex = ttochunk[t];               // position 't' lies within this chunk (relationship is monotonous, not random)
-                const auto &chunk = randomizedchunks[0][positionchunkindex]; // for window
-
-                // get in-RAM chunk range for this frame position (shared across all frame positions within the same chunk)
-                const size_t poswindowbegin = chunk.windowbegin; // rolling window over chunks (which under the hood have been randomized)
-                const size_t poswindowend = chunk.windowend;
-                // Chunk implies that if we are at position 't', we are guaranteed to have chunks [poswindowbegin, poswindowend) in RAM.
-                // These chunks are associated with a range of frame positions.
-                // It is implied that if we are at position 't', the frames covered by chunks [poswindowbegin, poswindowend) are in RAM.
-                const size_t postbegin = randomizedchunks[0][poswindowbegin].globalts - sweepts;
-                const size_t postend = randomizedchunks[0][poswindowend - 1].globalte() - sweepts;
-                // The position that this frame gets randomized to must be guaranteed to belong to a chunk within [postbegin, postend).
-
-                for (;;) // (randomization retry loop)
-                {
-                    size_t tswap = Microsoft::MSR::CNTK::rand(postbegin, postend); // random frame position within allowed range
-                    // We want to swap 't' to 'tswap' and 'tswap' to 't'.
-                    //  - Both may have been swapped before.
-                    //  - Both must stay within the randomization window of their respective position.
-                    // check admissibility of where the element at 'tswap' gets swapped to 't' (range = [windowbegin,windowend))
-                    size_t tswapchunkindex = randomizedframerefs[tswap].chunkindex;
-                    if (tswapchunkindex < poswindowbegin || tswapchunkindex >= poswindowend)
-                        continue;
-                    // check admissibility of where the element at t gets swapped to (which is frame position 'tswap')
-                    const size_t sourcechunkindex = randomizedframerefs[t].chunkindex;
-                    size_t targetchunkindex = ttochunk[tswap]; // chunk associated with this frame position defines value range
-                    const auto &targetchunk = randomizedchunks[0][targetchunkindex];
-                    const size_t targetwindowbegin = targetchunk.windowbegin;
-                    const size_t targetwindowend = targetchunk.windowend;
-                    if (sourcechunkindex < targetwindowbegin || sourcechunkindex >= targetwindowend)
-                        continue;
-                    // admissible--swap the two
-                    ::swap(randomizedframerefs[t], randomizedframerefs[tswap]);
-#if 0
-                    break;
-#else // post-check  --so far did not trigger, can be removed
-
-                    // do a post-check if we got it right  --we seem not to
-                    if (isframepositionvalid(t, ttochunk) && isframepositionvalid(tswap, ttochunk))
-                        break;
-                    // not valid: swap them back and try again  --we actually discovered a bug in the code above
-                    ::swap(randomizedframerefs[t], randomizedframerefs[tswap]);
-                    fprintf(stderr, "lazyrandomization: BUGBUG --invalid swapping condition detected\n");
-#endif
-                }
-            }
-
-            // check it --my head spins
-            t = 0;
-            foreach_index (i, randomizedchunks[0])
-            {
-                const auto &chunk = randomizedchunks[0][i]; // for window and chunkdata
-                const size_t poswindowbegin = chunk.windowbegin;
-                const size_t poswindowend = chunk.windowend;
-
-                const auto &chunkdata = chunk.getchunkdata(); // for numutterances/numframes
-                const size_t numutt = chunkdata.numutterances();
-                for (size_t k = 0; k < numutt; k++)
-                {
-                    const size_t n = chunkdata.numframes(k);
-                    for (size_t m = 0; m < n; m++)
-                    {
-                        const size_t randomizedchunkindex = randomizedframerefs[t].chunkindex;
-                        if (randomizedchunkindex < poswindowbegin || randomizedchunkindex >= poswindowend)
-                            throw std::logic_error("lazyrandomization: nope, you got frame randomization wrong, dude");
-                        t++;
-                    }
-                }
-            }
-            assert(t == _totalframes);
->>>>>>> 57099286
         }
 
         return sweep;
