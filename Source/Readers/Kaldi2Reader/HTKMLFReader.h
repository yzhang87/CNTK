//
// Copyright (c) Microsoft. All rights reserved.
// Licensed under the MIT license. See LICENSE.md file in the project root for full license information.
//
// HTKMLFReader.h - Include file for the MTK and MLF format of features and samples
//
#pragma once
#include "DataReader.h"
#include "KaldiSequenceTrainingDerivative.h"
#include "UtteranceDerivativeBuffer.h"
#include "Config.h" // for intargvector

#include "CUDAPageLockedMemAllocator.h"
namespace Microsoft { namespace MSR { namespace CNTK {

template <class ElemType>
class HTKMLFReader : public DataReaderBase
{
private:
    unique_ptr<msra::dbn::minibatchiterator> m_mbiter;
    unique_ptr<msra::dbn::minibatchsource> m_frameSource;
    vector<std::shared_ptr<msra::asr::FeatureSection>> m_trainingOrTestingFeatureSections;
    // msra::dbn::minibatchreadaheadsource* m_readAheadSource;
    unique_ptr<msra::dbn::FileEvalSource> m_fileEvalSource;
    vector<std::shared_ptr<msra::asr::FeatureSection>> m_writingFeatureSections;
    unique_ptr<msra::dbn::latticesource> m_lattices;
    map<wstring, msra::lattices::lattice::htkmlfwordsequence> m_latticeMap;

    // Sequence training realted members.
    bool m_doSeqTrain;
    wstring m_seqTrainCriterion;
    unique_ptr<KaldiSequenceTrainingDerivative<ElemType>> m_seqTrainDeriv;

    // Minibatch buffering.
    struct MinibatchBufferUnit
    {
        std::vector<std::vector<ElemType>> features;
        std::vector<std::vector<ElemType>> labels;
        MBLayoutPtr pMBLayout;
        std::vector<std::vector<std::pair<wstring, size_t>>> minibatchUttInfo;
        size_t currentMBSize;
        MinibatchBufferUnit() :
            pMBLayout(make_shared<MBLayout>()), currentMBSize(0)
        {
            pMBLayout->SetUniqueAxisName(L"HTKMLFReader");
        }
    };
    bool m_doMinibatchBuffering;
    bool m_getMinibatchCopy;
    bool m_doMinibatchBufferTruncation;
    size_t m_minibatchBufferIndex;
    std::deque<MinibatchBufferUnit> m_minibatchBuffer;
    unique_ptr<UtteranceDerivativeBuffer<ElemType>> m_uttDerivBuffer;
    unordered_map<wstring, bool> m_hasUttInCurrentMinibatch;

    // Utterance information.
    std::vector<std::vector<std::pair<wstring, size_t>>> m_uttInfo;
    std::vector<std::vector<std::pair<wstring, size_t>>> m_minibatchUttInfo;

    vector<bool> m_sentenceEnd;
    bool m_readAhead;
    bool m_truncated;
    bool m_frameMode;
    vector<size_t> m_processedFrame;
    intargvector m_numSeqsPerMBForAllEpochs;
    size_t m_maxUtteranceLength;
    size_t m_numSeqsPerMB;
    size_t m_mbSize;
    size_t m_currentMBSize;
    vector<size_t> m_currentBufferFrames;
    vector<size_t> m_toProcess;
    vector<size_t> m_switchFrame;
    bool m_noData;

    // Parameter for LC-BlSTM
    bool m_CSCtruncated;
    size_t m_leftContext;
    size_t m_middleContext;
    size_t m_rightContext;
    bool m_getPast;
    size_t m_expandMBSize;


    bool m_trainOrTest; // if false, in file writing mode

    std::map<LabelIdType, LabelType> m_idToLabelMap;

    bool m_partialMinibatch; // allow partial minibatches?

    std::vector<std::shared_ptr<ElemType>> m_featuresBufferMultiUtt;
    std::vector<size_t> m_featuresBufferAllocatedMultiUtt;
    std::vector<std::shared_ptr<ElemType>> m_labelsBufferMultiUtt;
    std::vector<size_t> m_labelsBufferAllocatedMultiUtt;
    std::vector<size_t> m_featuresStartIndexMultiUtt;
    std::vector<size_t> m_labelsStartIndexMultiUtt;

    unique_ptr<CUDAPageLockedMemAllocator> m_cudaAllocator;
    std::vector<std::shared_ptr<ElemType>> m_featuresBufferMultiIO;
    std::vector<size_t> m_featuresBufferAllocatedMultiIO;
    std::vector<std::shared_ptr<ElemType>> m_labelsBufferMultiIO;
    std::vector<size_t> m_labelsBufferAllocatedMultiIO;

    std::map<std::wstring, size_t> m_featureNameToIdMap;
    std::map<std::wstring, size_t> m_labelNameToIdMap;
    std::map<std::wstring, size_t> m_nameToTypeMap;
    std::map<std::wstring, size_t> m_featureNameToDimMap;
    std::map<std::wstring, size_t> m_labelNameToDimMap;
    std::vector<std::wstring> m_featureIdToNameMap;
    std::vector<std::wstring> m_labelIdToNameMap;
    // for writing outputs to files (standard single input/output network) - deprecate eventually
    bool m_checkDictionaryKeys;
    bool m_convertLabelsToTargets;
    std::vector<bool> m_convertLabelsToTargetsMultiIO;
    std::vector<std::vector<std::wstring>> m_inputFilesMultiIO;

    size_t m_inputFileIndex;
    std::vector<size_t> m_featDims;
    std::vector<size_t> m_labelDims;
    std::vector<bool> m_expandToUtt; // support for i-vector type of input - single fram should be applied to entire utterance
    std::vector<std::vector<std::vector<ElemType>>> m_labelToTargetMapMultiIO;

    int m_verbosity;
    template <class ConfigRecordType>
    void PrepareForTrainingOrTesting(const ConfigRecordType& config);
    template <class ConfigRecordType>
    void PrepareForWriting(const ConfigRecordType& config);
    template <class ConfigRecordType>
    void PrepareForSequenceTraining(const ConfigRecordType& config);

    bool GetMinibatchToTrainOrTest(StreamMinibatchInputs& matrices);
    bool GetOneMinibatchToTrainOrTestDataBuffer(const StreamMinibatchInputs& matrices);
    void FormulateOneMinibatchToTrainOrTestDataBuffer(const StreamMinibatchInputs& matrices, bool &skip);
    void FormulateOneMinibatchWithContextToTrainOrTestDataBuffer(const StreamMinibatchInputs& matrices, bool &skip);
    bool GetMinibatchToWrite(StreamMinibatchInputs& matrices);
    bool PopulateUtteranceInMinibatch(const StreamMinibatchInputs& matrices, size_t uttIndex, size_t startFrame, size_t endFrame, size_t mbSize, size_t mbOffset = 0);

    // If we have to read the current minibatch from buffer, return true,
    // otherwise return false.
    bool ShouldCopyMinibatchFromBuffer();

    // Copys the current minibatch to buffer.
    void CopyMinibatchToBuffer();

    // Copys one minibatch from buffer to matrix.
    void CopyMinibatchFromBufferToMatrix(size_t index, StreamMinibatchInputs& matrices);

    // Copys one minibatch from <m_featuresBufferMultiIO> to matrix.
    void CopyMinibatchToMatrix(size_t size, const std::vector<std::shared_ptr<ElemType>>& featureBuffer, const std::vector<std::shared_ptr<ElemType>>& labelBuffer, StreamMinibatchInputs& matrices) const;

    void StartMinibatchLoopToTrainOrTest(size_t mbSize, size_t epoch, size_t subsetNum, size_t numSubsets, size_t requestedEpochSamples = requestDataSize);
    void StartMinibatchLoopToWrite(size_t mbSize, size_t epoch, size_t requestedEpochSamples = requestDataSize);

    bool ReNewBufferForMultiIO(size_t i);

    size_t GetNumParallelSequences()
    {
        return m_numSeqsPerMB;
    }
    void SetNumParallelSequences(const size_t){};

    template <class ConfigRecordType>
    void GetDataNamesFromConfig(const ConfigRecordType& readerConfig, std::vector<std::wstring>& features, std::vector<std::wstring>& labels);

    size_t ReadLabelToTargetMappingFile(const std::wstring& labelToTargetMappingFile, const std::wstring& labelListFile, std::vector<std::vector<ElemType>>& labelToTargetMap);
    enum InputOutputTypes
    {
        real,
        category,
        readerDeriv, /*derivative computed in the reader*/
        readerObj,   /*objective computed in the reader*/
    };

private:
    // Helper functions
    unique_ptr<CUDAPageLockedMemAllocator>& GetCUDAAllocator(int deviceID);
    std::shared_ptr<ElemType> AllocateIntermediateBuffer(int deviceID, size_t numElements);

public:
    MBLayoutPtr m_pMBLayout;

    // by default it is false
    // if true, reader will set to SEQUENCE_MIDDLE for time positions that are orignally correspond to SEQUENCE_START
    // set to true so that a current minibatch can uses state activities from the previous minibatch.
    // default will have truncated BPTT, which only does BPTT inside a minibatch
    bool mIgnoreSentenceBeginTag;
    HTKMLFReader() :
        m_pMBLayout(make_shared<MBLayout>())
    {
        m_pMBLayout->SetUniqueAxisName(L"HTKMLFReader");
    }

    template <class ConfigRecordType>
    void InitFromConfig(const ConfigRecordType&);
    virtual void Init(const ConfigParameters& config) override
    {
        InitFromConfig(config);
    }
    virtual void Init(const ScriptableObjects::IConfigRecord& config) override
    {
        InitFromConfig(config);
    }
    virtual void Destroy()
    {
        delete this;
    }
    virtual ~HTKMLFReader();
    virtual void StartMinibatchLoop(size_t mbSize, size_t epoch, size_t requestedEpochSamples = requestDataSize)
    {
        return StartDistributedMinibatchLoop(mbSize, epoch, 0, 1, requestedEpochSamples);
    }
    virtual bool SupportsDistributedMBRead() const override
    {
        return m_frameSource && m_frameSource->supportsbatchsubsetting();
    }

    virtual void StartDistributedMinibatchLoop(size_t mbSize, size_t epoch, size_t subsetNum, size_t numSubsets, size_t requestedEpochSamples = requestDataSize) override;

    virtual bool TryGetMinibatch(StreamMinibatchInputs& matrices);
    virtual const std::map<LabelIdType, LabelType>& GetLabelMapping(const std::wstring& sectionName);
    virtual void SetLabelMapping(const std::wstring& sectionName, const std::map<LabelIdType, LabelType>& labelMapping);
    virtual bool GetData(const std::wstring& sectionName, size_t numRecords, void* data, size_t& dataBufferSize, size_t recordStart = 0);
<<<<<<< HEAD
=======
    virtual size_t GetNumParallelSequencesForFixingBPTTMode()
    {
        return m_numberOfuttsPerMinibatch;
    }

>>>>>>> 57099286
    virtual bool GetMinibatchCopy(
        std::vector<std::vector<std::pair<wstring, size_t>>>& uttInfo,
        StreamMinibatchInputs& matrices,
        MBLayoutPtr pMBLayout);
    virtual bool SetNetOutput(
        const std::vector<std::vector<std::pair<wstring, size_t>>>& uttInfo,
        const MatrixBase& outputs,
        const MBLayoutPtr pMBLayout);

    virtual bool DataEnd();
    void SetSentenceEndInBatch(vector<size_t>& /*sentenceEnd*/);
    void SetSentenceEnd(int /*actualMbSize*/){};

    void CopyMBLayoutTo(MBLayoutPtr pMBLayout)
    {
        pMBLayout->CopyFrom(m_pMBLayout);
    }
    //bool RequireSentenceSeg() const override { return !m_framemode; };
};
} } }<|MERGE_RESOLUTION|>--- conflicted
+++ resolved
@@ -219,14 +219,12 @@
     virtual const std::map<LabelIdType, LabelType>& GetLabelMapping(const std::wstring& sectionName);
     virtual void SetLabelMapping(const std::wstring& sectionName, const std::map<LabelIdType, LabelType>& labelMapping);
     virtual bool GetData(const std::wstring& sectionName, size_t numRecords, void* data, size_t& dataBufferSize, size_t recordStart = 0);
-<<<<<<< HEAD
-=======
     virtual size_t GetNumParallelSequencesForFixingBPTTMode()
     {
-        return m_numberOfuttsPerMinibatch;
-    }
-
->>>>>>> 57099286
+
+        return m_numSeqsPerMB;
+    }
+
     virtual bool GetMinibatchCopy(
         std::vector<std::vector<std::pair<wstring, size_t>>>& uttInfo,
         StreamMinibatchInputs& matrices,
